[testenv]
description = perform primary checks (tests, style, types, coverage)
deps =
setenv =
	PYTHONWARNDEFAULTENCODING = 1
	# pypa/distutils#99
	VIRTUALENV_NO_SETUPTOOLS = 1
commands =
	pytest {posargs}
usedevelop = True
extras =
	testing

[testenv:diffcov]
description = run tests and check that diff from main is covered
deps =
	diff-cover
commands =
	pytest {posargs} --cov-report xml
	diff-cover coverage.xml --compare-branch=origin/main --html-report diffcov.html
	diff-cover coverage.xml --compare-branch=origin/main --fail-under=100

[testenv:docs]
description = build the documentation
extras =
	docs
	testing
changedir = docs
commands =
	python -m sphinx -W --keep-going . {toxinidir}/build/html
	python -m sphinxlint \
		# workaround for sphinx-contrib/sphinx-lint#83
		--jobs 1

<<<<<<< HEAD
	inflect<6.0.0; sys.platform=="cygwin"
	jaraco.envs>=2.4
	jaraco.path
	jaraco.text
	path
	docutils
	pyfakefs
	more_itertools
=======
[testenv:finalize]
description = assemble changelog and tag a release
skip_install = True
deps =
	towncrier
	jaraco.develop >= 7.23
pass_env = *
>>>>>>> bc0abc44
commands =
	python -m jaraco.develop.finalize


[testenv:release]
description = publish the package to PyPI and GitHub
skip_install = True
deps =
	build
	twine>=3
	jaraco.develop>=7.1
pass_env =
	TWINE_PASSWORD
	GITHUB_TOKEN
setenv =
	TWINE_USERNAME = {env:TWINE_USERNAME:__token__}
commands =
	python -c "import shutil; shutil.rmtree('dist', ignore_errors=True)"
	python -m build
	python -m twine upload dist/*
	python -m jaraco.develop.create-github-release<|MERGE_RESOLUTION|>--- conflicted
+++ resolved
@@ -32,16 +32,6 @@
 		# workaround for sphinx-contrib/sphinx-lint#83
 		--jobs 1
 
-<<<<<<< HEAD
-	inflect<6.0.0; sys.platform=="cygwin"
-	jaraco.envs>=2.4
-	jaraco.path
-	jaraco.text
-	path
-	docutils
-	pyfakefs
-	more_itertools
-=======
 [testenv:finalize]
 description = assemble changelog and tag a release
 skip_install = True
@@ -49,7 +39,6 @@
 	towncrier
 	jaraco.develop >= 7.23
 pass_env = *
->>>>>>> bc0abc44
 commands =
 	python -m jaraco.develop.finalize
 
