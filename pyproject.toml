--- conflicted
+++ resolved
@@ -21,16 +21,12 @@
 dynamic = ["version"]
 
 [project.urls]
-<<<<<<< HEAD
 Homepage = "https://github.com/pypa/distutils"
-=======
-Homepage = "https://github.com/PROJECT_PATH"
->>>>>>> bcf8f079
 
 [project.optional-dependencies]
 testing = [
 	# upstream
-	"pytest >= 6, != 8.1.1",
+	"pytest >= 6, != 8.1.*",
 	"pytest-checkdocs >= 2.4",
 	"pytest-cov",
 	"pytest-mypy",
@@ -58,11 +54,7 @@
 	# local
 ]
 
-<<<<<<< HEAD
 [tool.setuptools_scm]
 
 [tool.pytest-enabler.mypy]
-# disabled
-=======
-[tool.setuptools_scm]
->>>>>>> bcf8f079
+# disabled