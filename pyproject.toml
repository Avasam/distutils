--- conflicted
+++ resolved
@@ -53,12 +53,6 @@
 	# local
 ]
 
-<<<<<<< HEAD
-[tool.setuptools_scm]
-
-[tool.pytest-enabler.mypy]
-# disabled
-=======
 check = [
 	"pytest-checkdocs >= 2.4",
 	"pytest-ruff >= 0.2.1; sys_platform != 'cygwin'",
@@ -82,4 +76,6 @@
 
 
 [tool.setuptools_scm]
->>>>>>> f1350e41
+
+[tool.pytest-enabler.mypy]
+# disabled