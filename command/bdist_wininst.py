"""distutils.command.bdist_wininst

Implements the Distutils 'bdist_wininst' command: create a windows installer
exe-program."""

import os
import sys
import warnings
from distutils.core import Command
from distutils.util import get_platform
from distutils.dir_util import remove_tree
from distutils.errors import *
from distutils.sysconfig import get_python_version
from distutils import log

class bdist_wininst(Command):

    description = "create an executable installer for MS Windows"

    user_options = [('bdist-dir=', None,
                     "temporary directory for creating the distribution"),
                    ('plat-name=', 'p',
                     "platform name to embed in generated filenames "
                     "(default: %s)" % get_platform()),
                    ('keep-temp', 'k',
                     "keep the pseudo-installation tree around after " +
                     "creating the distribution archive"),
                    ('target-version=', None,
                     "require a specific python version" +
                     " on the target system"),
                    ('no-target-compile', 'c',
                     "do not compile .py to .pyc on the target system"),
                    ('no-target-optimize', 'o',
                     "do not compile .py to .pyo (optimized) "
                     "on the target system"),
                    ('dist-dir=', 'd',
                     "directory to put final built distributions in"),
                    ('bitmap=', 'b',
                     "bitmap to use for the installer instead of python-powered logo"),
                    ('title=', 't',
                     "title to display on the installer background instead of default"),
                    ('skip-build', None,
                     "skip rebuilding everything (for testing/debugging)"),
                    ('install-script=', None,
                     "basename of installation script to be run after "
                     "installation or before deinstallation"),
                    ('pre-install-script=', None,
                     "Fully qualified filename of a script to be run before "
                     "any files are installed.  This script need not be in the "
                     "distribution"),
                    ('user-access-control=', None,
                     "specify Vista's UAC handling - 'none'/default=no "
                     "handling, 'auto'=use UAC if target Python installed for "
                     "all users, 'force'=always use UAC"),
                   ]

    boolean_options = ['keep-temp', 'no-target-compile', 'no-target-optimize',
                       'skip-build']

    # bpo-10945: bdist_wininst requires mbcs encoding only available on Windows
    _unsupported = (sys.platform != "win32")

    def __init__(self, *args, **kw):
        super().__init__(*args, **kw)
        warnings.warn("bdist_wininst command is deprecated since Python 3.8, "
                      "use bdist_wheel (wheel packages) instead",
                      DeprecationWarning, 2)

    def initialize_options(self):
        self.bdist_dir = None
        self.plat_name = None
        self.keep_temp = 0
        self.no_target_compile = 0
        self.no_target_optimize = 0
        self.target_version = None
        self.dist_dir = None
        self.bitmap = None
        self.title = None
        self.skip_build = None
        self.install_script = None
        self.pre_install_script = None
        self.user_access_control = None


    def finalize_options(self):
        self.set_undefined_options('bdist', ('skip_build', 'skip_build'))

        if self.bdist_dir is None:
            if self.skip_build and self.plat_name:
                # If build is skipped and plat_name is overridden, bdist will
                # not see the correct 'plat_name' - so set that up manually.
                bdist = self.distribution.get_command_obj('bdist')
                bdist.plat_name = self.plat_name
                # next the command will be initialized using that name
            bdist_base = self.get_finalized_command('bdist').bdist_base
            self.bdist_dir = os.path.join(bdist_base, 'wininst')

        if not self.target_version:
            self.target_version = ""

        if not self.skip_build and self.distribution.has_ext_modules():
            short_version = get_python_version()
            if self.target_version and self.target_version != short_version:
                raise DistutilsOptionError(
                      "target version can only be %s, or the '--skip-build'" \
                      " option must be specified" % (short_version,))
            self.target_version = short_version

        self.set_undefined_options('bdist',
                                   ('dist_dir', 'dist_dir'),
                                   ('plat_name', 'plat_name'),
                                  )

        if self.install_script:
            for script in self.distribution.scripts:
                if self.install_script == os.path.basename(script):
                    break
            else:
                raise DistutilsOptionError(
                      "install_script '%s' not found in scripts"
                      % self.install_script)

    def run(self):
        if (sys.platform != "win32" and
            (self.distribution.has_ext_modules() or
             self.distribution.has_c_libraries())):
            raise DistutilsPlatformError \
                  ("distribution contains extensions and/or C libraries; "
                   "must be compiled on a Windows 32 platform")

        if not self.skip_build:
            self.run_command('build')

        install = self.reinitialize_command('install', reinit_subcommands=1)
        install.root = self.bdist_dir
        install.skip_build = self.skip_build
        install.warn_dir = 0
        install.plat_name = self.plat_name

        install_lib = self.reinitialize_command('install_lib')
        # we do not want to include pyc or pyo files
        install_lib.compile = 0
        install_lib.optimize = 0

        if self.distribution.has_ext_modules():
            # If we are building an installer for a Python version other
            # than the one we are currently running, then we need to ensure
            # our build_lib reflects the other Python version rather than ours.
            # Note that for target_version!=sys.version, we must have skipped the
            # build step, so there is no issue with enforcing the build of this
            # version.
            target_version = self.target_version
            if not target_version:
                assert self.skip_build, "Should have already checked this"
                target_version = '%d.%d' % sys.version_info[:2]
            plat_specifier = ".%s-%s" % (self.plat_name, target_version)
            build = self.get_finalized_command('build')
            build.build_lib = os.path.join(build.build_base,
                                           'lib' + plat_specifier)

        # Use a custom scheme for the zip-file, because we have to decide
        # at installation time which scheme to use.
        for key in ('purelib', 'platlib', 'headers', 'scripts', 'data'):
            value = key.upper()
            if key == 'headers':
                value = value + '/Include/$dist_name'
            setattr(install,
                    'install_' + key,
                    value)

        log.info("installing to %s", self.bdist_dir)
        install.ensure_finalized()

        # avoid warning of 'install_lib' about installing
        # into a directory not in sys.path
        sys.path.insert(0, os.path.join(self.bdist_dir, 'PURELIB'))

        install.run()

        del sys.path[0]

        # And make an archive relative to the root of the
        # pseudo-installation tree.
        from tempfile import mktemp
        archive_basename = mktemp()
        fullname = self.distribution.get_fullname()
        arcname = self.make_archive(archive_basename, "zip",
                                    root_dir=self.bdist_dir)
        # create an exe containing the zip-file
        self.create_exe(arcname, fullname, self.bitmap)
        if self.distribution.has_ext_modules():
            pyversion = get_python_version()
        else:
            pyversion = 'any'
        self.distribution.dist_files.append(('bdist_wininst', pyversion,
                                             self.get_installer_filename(fullname)))
        # remove the zip-file again
        log.debug("removing temporary file '%s'", arcname)
        os.remove(arcname)

        if not self.keep_temp:
            remove_tree(self.bdist_dir, dry_run=self.dry_run)

    def get_inidata(self):
        # Return data describing the installation.
        lines = []
        metadata = self.distribution.metadata

        # Write the [metadata] section.
        lines.append("[metadata]")

        # 'info' will be displayed in the installer's dialog box,
        # describing the items to be installed.
        info = (metadata.long_description or '') + '\n'

        # Escape newline characters
        def escape(s):
            return s.replace("\n", "\\n")

        for name in ["author", "author_email", "description", "maintainer",
                     "maintainer_email", "name", "url", "version"]:
            data = getattr(metadata, name, "")
            if data:
                info = info + ("\n    %s: %s" % \
                               (name.capitalize(), escape(data)))
                lines.append("%s=%s" % (name, escape(data)))

        # The [setup] section contains entries controlling
        # the installer runtime.
        lines.append("\n[Setup]")
        if self.install_script:
            lines.append("install_script=%s" % self.install_script)
        lines.append("info=%s" % escape(info))
        lines.append("target_compile=%d" % (not self.no_target_compile))
        lines.append("target_optimize=%d" % (not self.no_target_optimize))
        if self.target_version:
            lines.append("target_version=%s" % self.target_version)
        if self.user_access_control:
            lines.append("user_access_control=%s" % self.user_access_control)

        title = self.title or self.distribution.get_fullname()
        lines.append("title=%s" % escape(title))
        import time
        import distutils
        build_info = "Built %s with distutils-%s" % \
                     (time.ctime(time.time()), distutils.__version__)
        lines.append("build_info=%s" % build_info)
        return "\n".join(lines)

    def create_exe(self, arcname, fullname, bitmap=None):
        import struct

        self.mkpath(self.dist_dir)

        cfgdata = self.get_inidata()

        installer_name = self.get_installer_filename(fullname)
        self.announce("creating %s" % installer_name)

        if bitmap:
            with open(bitmap, "rb") as f:
                bitmapdata = f.read()
            bitmaplen = len(bitmapdata)
        else:
            bitmaplen = 0

        with open(installer_name, "wb") as file:
            file.write(self.get_exe_bytes())
            if bitmap:
                file.write(bitmapdata)

            # Convert cfgdata from unicode to ascii, mbcs encoded
            if isinstance(cfgdata, str):
                cfgdata = cfgdata.encode("mbcs")

            # Append the pre-install script
            cfgdata = cfgdata + b"\0"
<<<<<<< HEAD
        file.write(cfgdata)

        # The 'magic number' 0x1234567B is used to make sure that the
        # binary layout of 'cfgdata' is what the wininst.exe binary
        # expects.  If the layout changes, increment that number, make
        # the corresponding changes to the wininst.exe sources, and
        # recompile them.
        header = struct.pack("<iii",
                             0x1234567B,       # tag
                             len(cfgdata),     # length
                             bitmaplen,        # number of bytes in bitmap
                             )
        file.write(header)
        with open(arcname, "rb") as arcfile:
            file.write(arcfile.read())
=======
            if self.pre_install_script:
                # We need to normalize newlines, so we open in text mode and
                # convert back to bytes. "latin-1" simply avoids any possible
                # failures.
                with open(self.pre_install_script, "r",
                          encoding="latin-1") as script:
                    script_data = script.read().encode("latin-1")
                cfgdata = cfgdata + script_data + b"\n\0"
            else:
                # empty pre-install script
                cfgdata = cfgdata + b"\0"
            file.write(cfgdata)

            # The 'magic number' 0x1234567B is used to make sure that the
            # binary layout of 'cfgdata' is what the wininst.exe binary
            # expects.  If the layout changes, increment that number, make
            # the corresponding changes to the wininst.exe sources, and
            # recompile them.
            header = struct.pack("<iii",
                                0x1234567B,       # tag
                                len(cfgdata),     # length
                                bitmaplen,        # number of bytes in bitmap
                                )
            file.write(header)
            with open(arcname, "rb") as f:
                file.write(f.read())
>>>>>>> 5210488f

    def get_installer_filename(self, fullname):
        # Factored out to allow overriding in subclasses
        if self.target_version:
            # if we create an installer for a specific python version,
            # it's better to include this in the name
            installer_name = os.path.join(self.dist_dir,
                                          "%s.%s-py%s.exe" %
                                           (fullname, self.plat_name, self.target_version))
        else:
            installer_name = os.path.join(self.dist_dir,
                                          "%s.%s.exe" % (fullname, self.plat_name))
        return installer_name

    def get_exe_bytes(self):
        # If a target-version other than the current version has been
        # specified, then using the MSVC version from *this* build is no good.
        # Without actually finding and executing the target version and parsing
        # its sys.version, we just hard-code our knowledge of old versions.
        # NOTE: Possible alternative is to allow "--target-version" to
        # specify a Python executable rather than a simple version string.
        # We can then execute this program to obtain any info we need, such
        # as the real sys.version string for the build.
        cur_version = get_python_version()

        # If the target version is *later* than us, then we assume they
        # use what we use
        # string compares seem wrong, but are what sysconfig.py itself uses
        if self.target_version and self.target_version < cur_version:
            if self.target_version < "2.4":
                bv = '6.0'
            elif self.target_version == "2.4":
                bv = '7.1'
            elif self.target_version == "2.5":
                bv = '8.0'
            elif self.target_version <= "3.2":
                bv = '9.0'
            elif self.target_version <= "3.4":
                bv = '10.0'
            else:
                bv = '14.0'
        else:
            # for current version - use authoritative check.
            try:
                from msvcrt import CRT_ASSEMBLY_VERSION
            except ImportError:
                # cross-building, so assume the latest version
                bv = '14.0'
            else:
                # as far as we know, CRT is binary compatible based on
                # the first field, so assume 'x.0' until proven otherwise
                major = CRT_ASSEMBLY_VERSION.partition('.')[0]
                bv = major + '.0'


        # wininst-x.y.exe is in the same directory as this file
        directory = os.path.dirname(__file__)
        # we must use a wininst-x.y.exe built with the same C compiler
        # used for python.  XXX What about mingw, borland, and so on?

        # if plat_name starts with "win" but is not "win32"
        # we want to strip "win" and leave the rest (e.g. -amd64)
        # for all other cases, we don't want any suffix
        if self.plat_name != 'win32' and self.plat_name[:3] == 'win':
            sfix = self.plat_name[3:]
        else:
            sfix = ''

        filename = os.path.join(directory, "wininst-%s%s.exe" % (bv, sfix))
        f = open(filename, "rb")
        try:
            return f.read()
        finally:
            f.close()<|MERGE_RESOLUTION|>--- conflicted
+++ resolved
@@ -275,23 +275,6 @@
 
             # Append the pre-install script
             cfgdata = cfgdata + b"\0"
-<<<<<<< HEAD
-        file.write(cfgdata)
-
-        # The 'magic number' 0x1234567B is used to make sure that the
-        # binary layout of 'cfgdata' is what the wininst.exe binary
-        # expects.  If the layout changes, increment that number, make
-        # the corresponding changes to the wininst.exe sources, and
-        # recompile them.
-        header = struct.pack("<iii",
-                             0x1234567B,       # tag
-                             len(cfgdata),     # length
-                             bitmaplen,        # number of bytes in bitmap
-                             )
-        file.write(header)
-        with open(arcname, "rb") as arcfile:
-            file.write(arcfile.read())
-=======
             if self.pre_install_script:
                 # We need to normalize newlines, so we open in text mode and
                 # convert back to bytes. "latin-1" simply avoids any possible
@@ -316,9 +299,8 @@
                                 bitmaplen,        # number of bytes in bitmap
                                 )
             file.write(header)
-            with open(arcname, "rb") as f:
-                file.write(f.read())
->>>>>>> 5210488f
+            with open(arcname, "rb") as arcfile:
+                file.write(arcfile.read())
 
     def get_installer_filename(self, fullname):
         # Factored out to allow overriding in subclasses
