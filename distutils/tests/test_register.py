"""Tests for distutils.command.register."""
<<<<<<< HEAD
import getpass
import os
=======

import getpass
import os
import pathlib
>>>>>>> d6652a4b
import urllib
from distutils.command import register as register_module
from distutils.command.register import register
from distutils.errors import DistutilsSetupError
from distutils.tests.test_config import BasePyPIRCCommandTestCase

import pytest

try:
    import docutils
except ImportError:
    docutils = None

PYPIRC_NOPASSWORD = """\
[distutils]

index-servers =
    server1

[server1]
username:me
"""

WANTED_PYPIRC = """\
[distutils]
index-servers =
    pypi

[pypi]
username:tarek
password:password
"""


class Inputs:
    """Fakes user inputs."""

    def __init__(self, *answers):
        self.answers = answers
        self.index = 0

    def __call__(self, prompt=''):
        try:
            return self.answers[self.index]
        finally:
            self.index += 1


class FakeOpener:
    """Fakes a PyPI server"""

    def __init__(self):
        self.reqs = []

    def __call__(self, *args):
        return self

    def open(self, req, data=None, timeout=None):
        self.reqs.append(req)
        return self

    def read(self):
        return b'xxx'

    def getheader(self, name, default=None):
        return {
            'content-type': 'text/plain; charset=utf-8',
        }.get(name.lower(), default)


@pytest.fixture(autouse=True)
def autopass(monkeypatch):
    monkeypatch.setattr(getpass, 'getpass', lambda prompt: 'password')


@pytest.fixture(autouse=True)
def fake_opener(monkeypatch, request):
    opener = FakeOpener()
    monkeypatch.setattr(urllib.request, 'build_opener', opener)
    monkeypatch.setattr(urllib.request, '_opener', None)
    request.instance.conn = opener


class TestRegister(BasePyPIRCCommandTestCase):
    def _get_cmd(self, metadata=None):
        if metadata is None:
            metadata = {
                'url': 'xxx',
                'author': 'xxx',
                'author_email': 'xxx',
                'name': 'xxx',
                'version': 'xxx',
                'long_description': 'xxx',
            }
        pkg_info, dist = self.create_dist(**metadata)
        return register(dist)

    def test_create_pypirc(self):
        # this test makes sure a .pypirc file
        # is created when requested.

        # let's create a register instance
        cmd = self._get_cmd()

        # we shouldn't have a .pypirc file yet
        assert not os.path.exists(self.rc)

        # patching input and getpass.getpass
        # so register gets happy
        #
        # Here's what we are faking :
        # use your existing login (choice 1.)
        # Username : 'tarek'
        # Password : 'password'
        # Save your login (y/N)? : 'y'
        inputs = Inputs('1', 'tarek', 'y')
        register_module.input = inputs.__call__
        # let's run the command
        try:
            cmd.run()
        finally:
            del register_module.input

        # A new .pypirc file should contain WANTED_PYPIRC
        assert pathlib.Path(self.rc).read_text(encoding='utf-8') == WANTED_PYPIRC

        # now let's make sure the .pypirc file generated
        # really works : we shouldn't be asked anything
        # if we run the command again
        def _no_way(prompt=''):
            raise AssertionError(prompt)

        register_module.input = _no_way

        cmd.show_response = 1
        cmd.run()

        # let's see what the server received : we should
        # have 2 similar requests
        assert len(self.conn.reqs) == 2
        req1 = dict(self.conn.reqs[0].headers)
        req2 = dict(self.conn.reqs[1].headers)

        assert req1['Content-length'] == '1358'
        assert req2['Content-length'] == '1358'
        assert b'xxx' in self.conn.reqs[1].data

    def test_password_not_in_file(self):
        self.write_file(self.rc, PYPIRC_NOPASSWORD)
        cmd = self._get_cmd()
        cmd._set_config()
        cmd.finalize_options()
        cmd.send_metadata()

        # dist.password should be set
        # therefore used afterwards by other commands
        assert cmd.distribution.password == 'password'

    def test_registering(self):
        # this test runs choice 2
        cmd = self._get_cmd()
        inputs = Inputs('2', 'tarek', 'tarek@ziade.org')
        register_module.input = inputs.__call__
        try:
            # let's run the command
            cmd.run()
        finally:
            del register_module.input

        # we should have send a request
        assert len(self.conn.reqs) == 1
        req = self.conn.reqs[0]
        headers = dict(req.headers)
        assert headers['Content-length'] == '608'
        assert b'tarek' in req.data

    def test_password_reset(self):
        # this test runs choice 3
        cmd = self._get_cmd()
        inputs = Inputs('3', 'tarek@ziade.org')
        register_module.input = inputs.__call__
        try:
            # let's run the command
            cmd.run()
        finally:
            del register_module.input

        # we should have send a request
        assert len(self.conn.reqs) == 1
        req = self.conn.reqs[0]
        headers = dict(req.headers)
        assert headers['Content-length'] == '290'
        assert b'tarek' in req.data

    def test_strict(self):
        # testing the strict option
        # when on, the register command stops if
        # the metadata is incomplete or if
        # long_description is not reSt compliant

        pytest.importorskip('docutils')

        # empty metadata
        cmd = self._get_cmd({})
        cmd.ensure_finalized()
        cmd.strict = 1
        with pytest.raises(DistutilsSetupError):
            cmd.run()

        # metadata are OK but long_description is broken
        metadata = {
            'url': 'xxx',
            'author': 'xxx',
            'author_email': 'éxéxé',
            'name': 'xxx',
            'version': 'xxx',
            'long_description': 'title\n==\n\ntext',
        }

        cmd = self._get_cmd(metadata)
        cmd.ensure_finalized()
        cmd.strict = 1
        with pytest.raises(DistutilsSetupError):
            cmd.run()

        # now something that works
        metadata['long_description'] = 'title\n=====\n\ntext'
        cmd = self._get_cmd(metadata)
        cmd.ensure_finalized()
        cmd.strict = 1
        inputs = Inputs('1', 'tarek', 'y')
        register_module.input = inputs.__call__
        # let's run the command
        try:
            cmd.run()
        finally:
            del register_module.input

        # strict is not by default
        cmd = self._get_cmd()
        cmd.ensure_finalized()
        inputs = Inputs('1', 'tarek', 'y')
        register_module.input = inputs.__call__
        # let's run the command
        try:
            cmd.run()
        finally:
            del register_module.input

        # and finally a Unicode test (bug #12114)
        metadata = {
            'url': 'xxx',
            'author': '\u00c9ric',
            'author_email': 'xxx',
            'name': 'xxx',
            'version': 'xxx',
            'description': 'Something about esszet \u00df',
            'long_description': 'More things about esszet \u00df',
        }

        cmd = self._get_cmd(metadata)
        cmd.ensure_finalized()
        cmd.strict = 1
        inputs = Inputs('1', 'tarek', 'y')
        register_module.input = inputs.__call__
        # let's run the command
        try:
            cmd.run()
        finally:
            del register_module.input

    def test_register_invalid_long_description(self, monkeypatch):
        pytest.importorskip('docutils')
        description = ':funkie:`str`'  # mimic Sphinx-specific markup
        metadata = {
            'url': 'xxx',
            'author': 'xxx',
            'author_email': 'xxx',
            'name': 'xxx',
            'version': 'xxx',
            'long_description': description,
        }
        cmd = self._get_cmd(metadata)
        cmd.ensure_finalized()
        cmd.strict = True
        inputs = Inputs('2', 'tarek', 'tarek@ziade.org')
        monkeypatch.setattr(register_module, 'input', inputs, raising=False)

        with pytest.raises(DistutilsSetupError):
            cmd.run()

    def test_list_classifiers(self, caplog):
        cmd = self._get_cmd()
        cmd.list_classifiers = 1
        cmd.run()
        assert caplog.messages == ['running check', 'xxx']

    def test_show_response(self, caplog):
        # test that the --show-response option return a well formatted response
        cmd = self._get_cmd()
        inputs = Inputs('1', 'tarek', 'y')
        register_module.input = inputs.__call__
        cmd.show_response = 1
        try:
            cmd.run()
        finally:
            del register_module.input

        assert caplog.messages[3] == 75 * '-' + '\nxxx\n' + 75 * '-'<|MERGE_RESOLUTION|>--- conflicted
+++ resolved
@@ -1,13 +1,8 @@
 """Tests for distutils.command.register."""
-<<<<<<< HEAD
-import getpass
-import os
-=======
 
 import getpass
 import os
 import pathlib
->>>>>>> d6652a4b
 import urllib
 from distutils.command import register as register_module
 from distutils.command.register import register
