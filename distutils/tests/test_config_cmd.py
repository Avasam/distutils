--- conflicted
+++ resolved
@@ -4,12 +4,7 @@
 import sys
 from distutils._log import log
 from distutils.command.config import config, dump_file
-<<<<<<< HEAD
-from distutils.tests import support
-from test.support import missing_compiler_executable
-=======
 from distutils.tests import missing_compiler_executable, support
->>>>>>> d6652a4b
 
 import more_itertools
 import path
