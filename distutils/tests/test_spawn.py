"""Tests for distutils.spawn."""

import os
import stat
import sys
import unittest.mock as mock
from distutils.errors import DistutilsExecError
from distutils.spawn import find_executable, spawn
from distutils.tests import support
from test.support import unix_shell

import path
import pytest

<<<<<<< HEAD
from . import py38compat as os_helper
=======
from .compat import py38 as os_helper
>>>>>>> d6652a4b


class TestSpawn(support.TempdirManager):
    @pytest.mark.skipif("os.name not in ('nt', 'posix')")
    def test_spawn(self):
        tmpdir = self.mkdtemp()

        # creating something executable
        # through the shell that returns 1
        if sys.platform != 'win32':
            exe = os.path.join(tmpdir, 'foo.sh')
            self.write_file(exe, '#!%s\nexit 1' % unix_shell)
        else:
            exe = os.path.join(tmpdir, 'foo.bat')
            self.write_file(exe, 'exit 1')

        os.chmod(exe, 0o777)
        with pytest.raises(DistutilsExecError):
            spawn([exe])

        # now something that works
        if sys.platform != 'win32':
            exe = os.path.join(tmpdir, 'foo.sh')
            self.write_file(exe, '#!%s\nexit 0' % unix_shell)
        else:
            exe = os.path.join(tmpdir, 'foo.bat')
            self.write_file(exe, 'exit 0')

        os.chmod(exe, 0o777)
        spawn([exe])  # should work without any error

    def test_find_executable(self, tmp_path):
        program_path = self._make_executable(tmp_path, '.exe')
        program = program_path.name
        program_noeext = program_path.with_suffix('').name
        filename = str(program_path)
        tmp_dir = path.Path(tmp_path)

        # test path parameter
        rv = find_executable(program, path=tmp_dir)
        assert rv == filename

        if sys.platform == 'win32':
            # test without ".exe" extension
            rv = find_executable(program_noeext, path=tmp_dir)
            assert rv == filename

        # test find in the current directory
        with tmp_dir:
            rv = find_executable(program)
            assert rv == program

        # test non-existent program
        dont_exist_program = "dontexist_" + program
        rv = find_executable(dont_exist_program, path=tmp_dir)
        assert rv is None

        # PATH='': no match, except in the current directory
        with os_helper.EnvironmentVarGuard() as env:
            env['PATH'] = ''
            with mock.patch(
                'distutils.spawn.os.confstr', return_value=tmp_dir, create=True
            ), mock.patch('distutils.spawn.os.defpath', tmp_dir):
                rv = find_executable(program)
                assert rv is None

                # look in current directory
                with tmp_dir:
                    rv = find_executable(program)
                    assert rv == program

        # PATH=':': explicitly looks in the current directory
        with os_helper.EnvironmentVarGuard() as env:
            env['PATH'] = os.pathsep
            with mock.patch(
                'distutils.spawn.os.confstr', return_value='', create=True
            ), mock.patch('distutils.spawn.os.defpath', ''):
                rv = find_executable(program)
                assert rv is None

                # look in current directory
                with tmp_dir:
                    rv = find_executable(program)
                    assert rv == program

        # missing PATH: test os.confstr("CS_PATH") and os.defpath
        with os_helper.EnvironmentVarGuard() as env:
            env.pop('PATH', None)

            # without confstr
            with mock.patch(
                'distutils.spawn.os.confstr', side_effect=ValueError, create=True
            ), mock.patch('distutils.spawn.os.defpath', tmp_dir):
                rv = find_executable(program)
                assert rv == filename

            # with confstr
            with mock.patch(
                'distutils.spawn.os.confstr', return_value=tmp_dir, create=True
            ), mock.patch('distutils.spawn.os.defpath', ''):
                rv = find_executable(program)
                assert rv == filename

    @staticmethod
    def _make_executable(tmp_path, ext):
        # Give the temporary program a suffix regardless of platform.
        # It's needed on Windows and not harmful on others.
        program = tmp_path.joinpath('program').with_suffix(ext)
        program.write_text("", encoding='utf-8')
        program.chmod(stat.S_IXUSR)
        return program

    def test_spawn_missing_exe(self):
        with pytest.raises(DistutilsExecError) as ctx:
            spawn(['does-not-exist'])
        assert "command 'does-not-exist' failed" in str(ctx.value)<|MERGE_RESOLUTION|>--- conflicted
+++ resolved
@@ -12,11 +12,7 @@
 import path
 import pytest
 
-<<<<<<< HEAD
-from . import py38compat as os_helper
-=======
 from .compat import py38 as os_helper
->>>>>>> d6652a4b
 
 
 class TestSpawn(support.TempdirManager):
