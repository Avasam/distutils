--- conflicted
+++ resolved
@@ -1,11 +1,8 @@
 """Tests for distutils.dist."""
-<<<<<<< HEAD
-=======
 
 import email
 import email.generator
 import email.policy
->>>>>>> d6652a4b
 import functools
 import io
 import os
