--- conflicted
+++ resolved
@@ -1,8 +1,5 @@
 """Tests for distutils.filelist."""
-<<<<<<< HEAD
-=======
-
->>>>>>> d6652a4b
+
 import logging
 import os
 import re
@@ -13,11 +10,7 @@
 import jaraco.path
 import pytest
 
-<<<<<<< HEAD
-from . import py38compat as os_helper
-=======
 from .compat import py38 as os_helper
->>>>>>> d6652a4b
 
 MANIFEST_IN = """\
 include ok
