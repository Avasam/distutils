--- conflicted
+++ resolved
@@ -1,8 +1,5 @@
 """Tests for distutils.cmd."""
-<<<<<<< HEAD
-=======
 
->>>>>>> d6652a4b
 import os
 from distutils import debug
 from distutils.cmd import Command
