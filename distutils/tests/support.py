--- conflicted
+++ resolved
@@ -1,8 +1,5 @@
 """Support code for distutils test cases."""
-<<<<<<< HEAD
-=======
 
->>>>>>> d6652a4b
 import itertools
 import os
 import pathlib
