"""Tests for distutils.extension."""

import os
import warnings
from distutils.extension import Extension, read_setup_file

import pytest
<<<<<<< HEAD

from .py38compat import check_warnings
=======
>>>>>>> d6652a4b

from .compat.py38 import check_warnings


class TestExtension:
    def test_read_setup_file(self):
        # trying to read a Setup file
        # (sample extracted from the PyGame project)
        setup = os.path.join(os.path.dirname(__file__), 'Setup.sample')

        exts = read_setup_file(setup)
        names = [ext.name for ext in exts]
        names.sort()

        # here are the extensions read_setup_file should have created
        # out of the file
        wanted = [
            '_arraysurfarray',
            '_camera',
            '_numericsndarray',
            '_numericsurfarray',
            'base',
            'bufferproxy',
            'cdrom',
            'color',
            'constants',
            'display',
            'draw',
            'event',
            'fastevent',
            'font',
            'gfxdraw',
            'image',
            'imageext',
            'joystick',
            'key',
            'mask',
            'mixer',
            'mixer_music',
            'mouse',
            'movie',
            'overlay',
            'pixelarray',
            'pypm',
            'rect',
            'rwobject',
            'scrap',
            'surface',
            'surflock',
            'time',
            'transform',
        ]

        assert names == wanted

    def test_extension_init(self):
        # the first argument, which is the name, must be a string
        with pytest.raises(AssertionError):
            Extension(1, [])
        ext = Extension('name', [])
        assert ext.name == 'name'

        # the second argument, which is the list of files, must
        # be a list of strings
        with pytest.raises(AssertionError):
            Extension('name', 'file')
        with pytest.raises(AssertionError):
            Extension('name', ['file', 1])
        ext = Extension('name', ['file1', 'file2'])
        assert ext.sources == ['file1', 'file2']

        # others arguments have defaults
        for attr in (
            'include_dirs',
            'define_macros',
            'undef_macros',
            'library_dirs',
            'libraries',
            'runtime_library_dirs',
            'extra_objects',
            'extra_compile_args',
            'extra_link_args',
            'export_symbols',
            'swig_opts',
            'depends',
        ):
            assert getattr(ext, attr) == []

        assert ext.language is None
        assert ext.optional is None

        # if there are unknown keyword options, warn about them
        with check_warnings() as w:
            warnings.simplefilter('always')
            ext = Extension('name', ['file1', 'file2'], chic=True)

        assert len(w.warnings) == 1
        assert str(w.warnings[0].message) == "Unknown Extension options: 'chic'"<|MERGE_RESOLUTION|>--- conflicted
+++ resolved
@@ -5,11 +5,6 @@
 from distutils.extension import Extension, read_setup_file
 
 import pytest
-<<<<<<< HEAD
-
-from .py38compat import check_warnings
-=======
->>>>>>> d6652a4b
 
 from .compat.py38 import check_warnings
 
