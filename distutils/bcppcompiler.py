--- conflicted
+++ resolved
@@ -15,13 +15,8 @@
 import warnings
 
 from ._log import log
-<<<<<<< HEAD
+from ._modified import newer
 from .compilers.C.base import Compiler, gen_preprocess_options
-from .dep_util import newer
-=======
-from ._modified import newer
-from .ccompiler import CCompiler, gen_preprocess_options
->>>>>>> d6652a4b
 from .errors import (
     CompileError,
     DistutilsExecError,
