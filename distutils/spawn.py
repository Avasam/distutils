"""distutils.spawn

Provides the 'spawn()' function, a front-end to various platform-
specific functions for launching another program in a sub-process.
Also provides the 'find_executable()' to search the path for a given
executable name.
"""

<<<<<<< HEAD
=======
from __future__ import annotations

>>>>>>> d6652a4b
import os
import platform
import subprocess
import sys
<<<<<<< HEAD
=======

from typing import Mapping
>>>>>>> d6652a4b

from ._log import log
from .debug import DEBUG
from .errors import DistutilsExecError
<<<<<<< HEAD
=======


def _debug(cmd):
    """
    Render a subprocess command differently depending on DEBUG.
    """
    return cmd if DEBUG else cmd[0]
>>>>>>> d6652a4b


def _inject_macos_ver(env: Mapping[str:str] | None) -> Mapping[str:str] | None:
    if platform.system() != 'Darwin':
        return env

    from distutils.util import MACOSX_VERSION_VAR, get_macosx_target_ver

    target_ver = get_macosx_target_ver()
    update = {MACOSX_VERSION_VAR: target_ver} if target_ver else {}
    return {**_resolve(env), **update}


def _resolve(env: Mapping[str:str] | None) -> Mapping[str:str]:
    return os.environ if env is None else env


def spawn(cmd, search_path=True, verbose=False, dry_run=False, env=None):
    """Run another program, specified as a command list 'cmd', in a new process.

    'cmd' is just the argument list for the new process, ie.
    cmd[0] is the program to run and cmd[1:] are the rest of its arguments.
    There is no way to run a program with a name different from that of its
    executable.

    If 'search_path' is true (the default), the system's executable
    search path will be used to find the program; otherwise, cmd[0]
    must be the exact path to the executable.  If 'dry_run' is true,
    the command will not actually be run.

    Raise DistutilsExecError if running the program fails in any way; just
    return on success.
    """
    log.info(subprocess.list2cmdline(cmd))
    if dry_run:
        return

    if search_path:
        executable = find_executable(cmd[0])
        if executable is not None:
            cmd[0] = executable

    try:
        subprocess.check_call(cmd, env=_inject_macos_ver(env))
    except OSError as exc:
        raise DistutilsExecError(
            f"command {_debug(cmd)!r} failed: {exc.args[-1]}"
        ) from exc
    except subprocess.CalledProcessError as err:
        raise DistutilsExecError(
            f"command {_debug(cmd)!r} failed with exit code {err.returncode}"
        ) from err


def find_executable(executable, path=None):
    """Tries to find 'executable' in the directories listed in 'path'.

    A string listing directories separated by 'os.pathsep'; defaults to
    os.environ['PATH'].  Returns the complete filename or None if not found.
    """
    _, ext = os.path.splitext(executable)
    if (sys.platform == 'win32') and (ext != '.exe'):
        executable = executable + '.exe'

    if os.path.isfile(executable):
        return executable

    if path is None:
        path = os.environ.get('PATH', None)
        # bpo-35755: Don't fall through if PATH is the empty string
        if path is None:
            try:
                path = os.confstr("CS_PATH")
            except (AttributeError, ValueError):
                # os.confstr() or CS_PATH is not available
                path = os.defpath

    # PATH='' doesn't match, whereas PATH=':' looks in the current directory
    if not path:
        return None

    paths = path.split(os.pathsep)
    for p in paths:
        f = os.path.join(p, executable)
        if os.path.isfile(f):
            # the file exists, we have a shot at spawn working
            return f
    return None<|MERGE_RESOLUTION|>--- conflicted
+++ resolved
@@ -6,26 +6,17 @@
 executable name.
 """
 
-<<<<<<< HEAD
-=======
 from __future__ import annotations
 
->>>>>>> d6652a4b
 import os
 import platform
 import subprocess
 import sys
-<<<<<<< HEAD
-=======
-
 from typing import Mapping
->>>>>>> d6652a4b
 
 from ._log import log
 from .debug import DEBUG
 from .errors import DistutilsExecError
-<<<<<<< HEAD
-=======
 
 
 def _debug(cmd):
@@ -33,7 +24,6 @@
     Render a subprocess command differently depending on DEBUG.
     """
     return cmd if DEBUG else cmd[0]
->>>>>>> d6652a4b
 
 
 def _inject_macos_ver(env: Mapping[str:str] | None) -> Mapping[str:str] | None:
