"""distutils.fancy_getopt

Wrapper around the standard getopt module that provides the following
additional features:
  * short and long options are tied together
  * options have help strings, so fancy_getopt could potentially
    create a complete usage summary
  * options set attributes of a passed-in object
"""

import getopt
import re
import string
import sys
<<<<<<< HEAD
=======
from typing import Any, Sequence
>>>>>>> d6652a4b

from .errors import DistutilsArgError, DistutilsGetoptError

# Much like command_re in distutils.core, this is close to but not quite
# the same as a Python NAME -- except, in the spirit of most GNU
# utilities, we use '-' in place of '_'.  (The spirit of LISP lives on!)
# The similarities to NAME are again not a coincidence...
longopt_pat = r'[a-zA-Z](?:[a-zA-Z0-9-]*)'
longopt_re = re.compile(r'^%s$' % longopt_pat)

# For recognizing "negative alias" options, eg. "quiet=!verbose"
neg_alias_re = re.compile(f"^({longopt_pat})=!({longopt_pat})$")

# This is used to translate long options to legitimate Python identifiers
# (for use as attributes of some object).
longopt_xlate = str.maketrans('-', '_')


class FancyGetopt:
    """Wrapper around the standard 'getopt()' module that provides some
    handy extra functionality:
      * short and long options are tied together
      * options have help strings, and help text can be assembled
        from them
      * options set attributes of a passed-in object
      * boolean options can have "negative aliases" -- eg. if
        --quiet is the "negative alias" of --verbose, then "--quiet"
        on the command line sets 'verbose' to false
    """

    def __init__(self, option_table=None):
        # The option table is (currently) a list of tuples.  The
        # tuples may have 3 or four values:
        #   (long_option, short_option, help_string [, repeatable])
        # if an option takes an argument, its long_option should have '='
        # appended; short_option should just be a single character, no ':'
        # in any case.  If a long_option doesn't have a corresponding
        # short_option, short_option should be None.  All option tuples
        # must have long options.
        self.option_table = option_table

        # 'option_index' maps long option names to entries in the option
        # table (ie. those 3-tuples).
        self.option_index = {}
        if self.option_table:
            self._build_index()

        # 'alias' records (duh) alias options; {'foo': 'bar'} means
        # --foo is an alias for --bar
        self.alias = {}

        # 'negative_alias' keeps track of options that are the boolean
        # opposite of some other option
        self.negative_alias = {}

        # These keep track of the information in the option table.  We
        # don't actually populate these structures until we're ready to
        # parse the command-line, since the 'option_table' passed in here
        # isn't necessarily the final word.
        self.short_opts = []
        self.long_opts = []
        self.short2long = {}
        self.attr_name = {}
        self.takes_arg = {}

        # And 'option_order' is filled up in 'getopt()'; it records the
        # original order of options (and their values) on the command-line,
        # but expands short options, converts aliases, etc.
        self.option_order = []

    def _build_index(self):
        self.option_index.clear()
        for option in self.option_table:
            self.option_index[option[0]] = option

    def set_option_table(self, option_table):
        self.option_table = option_table
        self._build_index()

    def add_option(self, long_option, short_option=None, help_string=None):
        if long_option in self.option_index:
            raise DistutilsGetoptError(
                "option conflict: already an option '%s'" % long_option
            )
        else:
            option = (long_option, short_option, help_string)
            self.option_table.append(option)
            self.option_index[long_option] = option

    def has_option(self, long_option):
        """Return true if the option table for this parser has an
        option with long name 'long_option'."""
        return long_option in self.option_index

    def get_attr_name(self, long_option):
        """Translate long option name 'long_option' to the form it
        has as an attribute of some object: ie., translate hyphens
        to underscores."""
        return long_option.translate(longopt_xlate)

    def _check_alias_dict(self, aliases, what):
        assert isinstance(aliases, dict)
        for alias, opt in aliases.items():
            if alias not in self.option_index:
                raise DistutilsGetoptError(
                    f"invalid {what} '{alias}': " f"option '{alias}' not defined"
                )
            if opt not in self.option_index:
                raise DistutilsGetoptError(
                    f"invalid {what} '{alias}': " f"aliased option '{opt}' not defined"
                )

    def set_aliases(self, alias):
        """Set the aliases for this option parser."""
        self._check_alias_dict(alias, "alias")
        self.alias = alias

    def set_negative_aliases(self, negative_alias):
        """Set the negative aliases for this option parser.
        'negative_alias' should be a dictionary mapping option names to
        option names, both the key and value must already be defined
        in the option table."""
        self._check_alias_dict(negative_alias, "negative alias")
        self.negative_alias = negative_alias

    def _grok_option_table(self):  # noqa: C901
        """Populate the various data structures that keep tabs on the
        option table.  Called by 'getopt()' before it can do anything
        worthwhile.
        """
        self.long_opts = []
        self.short_opts = []
        self.short2long.clear()
        self.repeat = {}

        for option in self.option_table:
            if len(option) == 3:
                long, short, help = option
                repeat = 0
            elif len(option) == 4:
                long, short, help, repeat = option
            else:
                # the option table is part of the code, so simply
                # assert that it is correct
                raise ValueError(f"invalid option tuple: {option!r}")

            # Type- and value-check the option names
            if not isinstance(long, str) or len(long) < 2:
                raise DistutilsGetoptError(
                    ("invalid long option '%s': must be a string of length >= 2") % long
                )

            if not ((short is None) or (isinstance(short, str) and len(short) == 1)):
                raise DistutilsGetoptError(
                    "invalid short option '%s': "
                    "must a single character or None" % short
                )

            self.repeat[long] = repeat
            self.long_opts.append(long)

            if long[-1] == '=':  # option takes an argument?
                if short:
                    short = short + ':'
                long = long[0:-1]
                self.takes_arg[long] = 1
            else:
                # Is option is a "negative alias" for some other option (eg.
                # "quiet" == "!verbose")?
                alias_to = self.negative_alias.get(long)
                if alias_to is not None:
                    if self.takes_arg[alias_to]:
                        raise DistutilsGetoptError(
                            f"invalid negative alias '{long}': "
                            f"aliased option '{alias_to}' takes a value"
                        )

                    self.long_opts[-1] = long  # XXX redundant?!
                self.takes_arg[long] = 0

            # If this is an alias option, make sure its "takes arg" flag is
            # the same as the option it's aliased to.
            alias_to = self.alias.get(long)
            if alias_to is not None:
                if self.takes_arg[long] != self.takes_arg[alias_to]:
                    raise DistutilsGetoptError(
                        f"invalid alias '{long}': inconsistent with "
                        f"aliased option '{alias_to}' (one of them takes a value, "
                        "the other doesn't"
                    )

            # Now enforce some bondage on the long option name, so we can
            # later translate it to an attribute name on some object.  Have
            # to do this a bit late to make sure we've removed any trailing
            # '='.
            if not longopt_re.match(long):
                raise DistutilsGetoptError(
                    "invalid long option name '%s' "
                    "(must be letters, numbers, hyphens only" % long
                )

            self.attr_name[long] = self.get_attr_name(long)
            if short:
                self.short_opts.append(short)
                self.short2long[short[0]] = long

    def getopt(self, args=None, object=None):  # noqa: C901
        """Parse command-line options in args. Store as attributes on object.

        If 'args' is None or not supplied, uses 'sys.argv[1:]'.  If
        'object' is None or not supplied, creates a new OptionDummy
        object, stores option values there, and returns a tuple (args,
        object).  If 'object' is supplied, it is modified in place and
        'getopt()' just returns 'args'; in both cases, the returned
        'args' is a modified copy of the passed-in 'args' list, which
        is left untouched.
        """
        if args is None:
            args = sys.argv[1:]
        if object is None:
            object = OptionDummy()
            created_object = True
        else:
            created_object = False

        self._grok_option_table()

        short_opts = ' '.join(self.short_opts)
        try:
            opts, args = getopt.getopt(args, short_opts, self.long_opts)
        except getopt.error as msg:
            raise DistutilsArgError(msg)

        for opt, val in opts:
            if len(opt) == 2 and opt[0] == '-':  # it's a short option
                opt = self.short2long[opt[1]]
            else:
                assert len(opt) > 2 and opt[:2] == '--'
                opt = opt[2:]

            alias = self.alias.get(opt)
            if alias:
                opt = alias

            if not self.takes_arg[opt]:  # boolean option?
                assert val == '', "boolean option can't have value"
                alias = self.negative_alias.get(opt)
                if alias:
                    opt = alias
                    val = 0
                else:
                    val = 1

            attr = self.attr_name[opt]
            # The only repeating option at the moment is 'verbose'.
            # It has a negative option -q quiet, which should set verbose = 0.
            if val and self.repeat.get(attr) is not None:
                val = getattr(object, attr, 0) + 1
            setattr(object, attr, val)
            self.option_order.append((opt, val))

        # for opts
        if created_object:
            return args, object
        else:
            return args

    def get_option_order(self):
        """Returns the list of (option, value) tuples processed by the
        previous run of 'getopt()'.  Raises RuntimeError if
        'getopt()' hasn't been called yet.
        """
        if self.option_order is None:
            raise RuntimeError("'getopt()' hasn't been called yet")
        else:
            return self.option_order

    def generate_help(self, header=None):  # noqa: C901
        """Generate help text (a list of strings, one per suggested line of
        output) from the option table for this FancyGetopt object.
        """
        # Blithely assume the option table is good: probably wouldn't call
        # 'generate_help()' unless you've already called 'getopt()'.

        # First pass: determine maximum length of long option names
        max_opt = 0
        for option in self.option_table:
            long = option[0]
            short = option[1]
            ell = len(long)
            if long[-1] == '=':
                ell = ell - 1
            if short is not None:
                ell = ell + 5  # " (-x)" where short == 'x'
            if ell > max_opt:
                max_opt = ell

        opt_width = max_opt + 2 + 2 + 2  # room for indent + dashes + gutter

        # Typical help block looks like this:
        #   --foo       controls foonabulation
        # Help block for longest option looks like this:
        #   --flimflam  set the flim-flam level
        # and with wrapped text:
        #   --flimflam  set the flim-flam level (must be between
        #               0 and 100, except on Tuesdays)
        # Options with short names will have the short name shown (but
        # it doesn't contribute to max_opt):
        #   --foo (-f)  controls foonabulation
        # If adding the short option would make the left column too wide,
        # we push the explanation off to the next line
        #   --flimflam (-l)
        #               set the flim-flam level
        # Important parameters:
        #   - 2 spaces before option block start lines
        #   - 2 dashes for each long option name
        #   - min. 2 spaces between option and explanation (gutter)
        #   - 5 characters (incl. space) for short option name

        # Now generate lines of help text.  (If 80 columns were good enough
        # for Jesus, then 78 columns are good enough for me!)
        line_width = 78
        text_width = line_width - opt_width
        big_indent = ' ' * opt_width
        if header:
            lines = [header]
        else:
            lines = ['Option summary:']

        for option in self.option_table:
            long, short, help = option[:3]
            text = wrap_text(help, text_width)
            if long[-1] == '=':
                long = long[0:-1]

            # Case 1: no short option at all (makes life easy)
            if short is None:
                if text:
                    lines.append("  --%-*s  %s" % (max_opt, long, text[0]))
                else:
                    lines.append("  --%-*s  " % (max_opt, long))

            # Case 2: we have a short option, so we have to include it
            # just after the long option
            else:
                opt_names = f"{long} (-{short})"
                if text:
                    lines.append("  --%-*s  %s" % (max_opt, opt_names, text[0]))
                else:
                    lines.append("  --%-*s" % opt_names)

            for ell in text[1:]:
                lines.append(big_indent + ell)
        return lines

    def print_help(self, header=None, file=None):
        if file is None:
            file = sys.stdout
        for line in self.generate_help(header):
            file.write(line + "\n")


def fancy_getopt(options, negative_opt, object, args):
    parser = FancyGetopt(options)
    parser.set_negative_aliases(negative_opt)
    return parser.getopt(args, object)


WS_TRANS = {ord(_wschar): ' ' for _wschar in string.whitespace}


def wrap_text(text, width):
    """wrap_text(text : string, width : int) -> [string]

    Split 'text' into multiple lines of no more than 'width' characters
    each, and return the list of strings that results.
    """
    if text is None:
        return []
    if len(text) <= width:
        return [text]

    text = text.expandtabs()
    text = text.translate(WS_TRANS)
    chunks = re.split(r'( +|-+)', text)
    chunks = [ch for ch in chunks if ch]  # ' - ' results in empty strings
    lines = []

    while chunks:
        cur_line = []  # list of chunks (to-be-joined)
        cur_len = 0  # length of current line

        while chunks:
            ell = len(chunks[0])
            if cur_len + ell <= width:  # can squeeze (at least) this chunk in
                cur_line.append(chunks[0])
                del chunks[0]
                cur_len = cur_len + ell
            else:  # this line is full
                # drop last chunk if all space
                if cur_line and cur_line[-1][0] == ' ':
                    del cur_line[-1]
                break

        if chunks:  # any chunks left to process?
            # if the current line is still empty, then we had a single
            # chunk that's too big too fit on a line -- so we break
            # down and break it up at the line width
            if cur_len == 0:
                cur_line.append(chunks[0][0:width])
                chunks[0] = chunks[0][width:]

            # all-whitespace chunks at the end of a line can be discarded
            # (and we know from the re.split above that if a chunk has
            # *any* whitespace, it is *all* whitespace)
            if chunks[0][0] == ' ':
                del chunks[0]

        # and store this line in the list-of-all-lines -- as a single
        # string, of course!
        lines.append(''.join(cur_line))

    return lines


def translate_longopt(opt):
    """Convert a long option name to a valid Python identifier by
    changing "-" to "_".
    """
    return opt.translate(longopt_xlate)


class OptionDummy:
    """Dummy class just used as a place to hold command-line option
    values as instance attributes."""

    def __init__(self, options: Sequence[Any] = []):
        """Create a new OptionDummy instance.  The attributes listed in
        'options' will be initialized to None."""
        for opt in options:
            setattr(self, opt, None)


if __name__ == "__main__":
    text = """\
Tra-la-la, supercalifragilisticexpialidocious.
How *do* you spell that odd word, anyways?
(Someone ask Mary -- she'll know [or she'll
say, "How should I know?"].)"""

    for w in (10, 20, 30, 40):
        print("width: %d" % w)
        print("\n".join(wrap_text(text, w)))
        print()<|MERGE_RESOLUTION|>--- conflicted
+++ resolved
@@ -12,10 +12,7 @@
 import re
 import string
 import sys
-<<<<<<< HEAD
-=======
 from typing import Any, Sequence
->>>>>>> d6652a4b
 
 from .errors import DistutilsArgError, DistutilsGetoptError
 
