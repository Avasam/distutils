--- conflicted
+++ resolved
@@ -9,10 +9,7 @@
 from distutils._log import log
 from stat import ST_MODE
 
-<<<<<<< HEAD
-=======
 from .._modified import newer
->>>>>>> d6652a4b
 from ..core import Command
 from ..util import convert_path
 
