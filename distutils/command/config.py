"""distutils.command.config

Implements the Distutils 'config' command, a (mostly) empty command class
that exists mainly to be sub-classed by specific module distributions and
applications.  The idea is that while every "config" command is different,
at least they're all named the same, and users always see "config" in the
list of standard commands.  Also, this is a good place to put common
configure-like tasks: "try to compile this C code", or "figure out where
this header file lives".
"""

from __future__ import annotations

import os
import pathlib
import re
<<<<<<< HEAD
=======
from collections.abc import Sequence
>>>>>>> d6652a4b
from distutils._log import log

from ..core import Command
from ..errors import DistutilsExecError
from ..sysconfig import customize_compiler

LANG_EXT = {"c": ".c", "c++": ".cxx"}


class config(Command):
    description = "prepare to build"

    user_options = [
        ('compiler=', None, "specify the compiler type"),
        ('cc=', None, "specify the compiler executable"),
        ('include-dirs=', 'I', "list of directories to search for header files"),
        ('define=', 'D', "C preprocessor macros to define"),
        ('undef=', 'U', "C preprocessor macros to undefine"),
        ('libraries=', 'l', "external C libraries to link with"),
        ('library-dirs=', 'L', "directories to search for external C libraries"),
        ('noisy', None, "show every action (compile, link, run, ...) taken"),
        (
            'dump-source',
            None,
            "dump generated source files before attempting to compile them",
        ),
    ]

    # The three standard command methods: since the "config" command
    # does nothing by default, these are empty.

    def initialize_options(self):
        self.compiler = None
        self.cc = None
        self.include_dirs = None
        self.libraries = None
        self.library_dirs = None

        # maximal output for now
        self.noisy = 1
        self.dump_source = 1

        # list of temporary files generated along-the-way that we have
        # to clean at some point
        self.temp_files = []

    def finalize_options(self):
        if self.include_dirs is None:
            self.include_dirs = self.distribution.include_dirs or []
        elif isinstance(self.include_dirs, str):
            self.include_dirs = self.include_dirs.split(os.pathsep)

        if self.libraries is None:
            self.libraries = []
        elif isinstance(self.libraries, str):
            self.libraries = [self.libraries]

        if self.library_dirs is None:
            self.library_dirs = []
        elif isinstance(self.library_dirs, str):
            self.library_dirs = self.library_dirs.split(os.pathsep)

    def run(self):
        pass

    # Utility methods for actual "config" commands.  The interfaces are
    # loosely based on Autoconf macros of similar names.  Sub-classes
    # may use these freely.

    def _check_compiler(self):
        """Check that 'self.compiler' really is a CCompiler object;
        if not, make it one.
        """
        # We do this late, and only on-demand, because this is an expensive
        # import.
        from ..ccompiler import CCompiler, new_compiler

        if not isinstance(self.compiler, CCompiler):
            self.compiler = new_compiler(
                compiler=self.compiler, dry_run=self.dry_run, force=1
            )
            customize_compiler(self.compiler)
            if self.include_dirs:
                self.compiler.set_include_dirs(self.include_dirs)
            if self.libraries:
                self.compiler.set_libraries(self.libraries)
            if self.library_dirs:
                self.compiler.set_library_dirs(self.library_dirs)

    def _gen_temp_sourcefile(self, body, headers, lang):
        filename = "_configtest" + LANG_EXT[lang]
        with open(filename, "w", encoding='utf-8') as file:
            if headers:
                for header in headers:
                    file.write("#include <%s>\n" % header)
                file.write("\n")
            file.write(body)
            if body[-1] != "\n":
                file.write("\n")
        return filename

    def _preprocess(self, body, headers, include_dirs, lang):
        src = self._gen_temp_sourcefile(body, headers, lang)
        out = "_configtest.i"
        self.temp_files.extend([src, out])
        self.compiler.preprocess(src, out, include_dirs=include_dirs)
        return (src, out)

    def _compile(self, body, headers, include_dirs, lang):
        src = self._gen_temp_sourcefile(body, headers, lang)
        if self.dump_source:
            dump_file(src, "compiling '%s':" % src)
        (obj,) = self.compiler.object_filenames([src])
        self.temp_files.extend([src, obj])
        self.compiler.compile([src], include_dirs=include_dirs)
        return (src, obj)

    def _link(self, body, headers, include_dirs, libraries, library_dirs, lang):
        (src, obj) = self._compile(body, headers, include_dirs, lang)
        prog = os.path.splitext(os.path.basename(src))[0]
        self.compiler.link_executable(
            [obj],
            prog,
            libraries=libraries,
            library_dirs=library_dirs,
            target_lang=lang,
        )

        if self.compiler.exe_extension is not None:
            prog = prog + self.compiler.exe_extension
        self.temp_files.append(prog)

        return (src, obj, prog)

    def _clean(self, *filenames):
        if not filenames:
            filenames = self.temp_files
            self.temp_files = []
        log.info("removing: %s", ' '.join(filenames))
        for filename in filenames:
            try:
                os.remove(filename)
            except OSError:
                pass

    # XXX these ignore the dry-run flag: what to do, what to do? even if
    # you want a dry-run build, you still need some sort of configuration
    # info.  My inclination is to make it up to the real config command to
    # consult 'dry_run', and assume a default (minimal) configuration if
    # true.  The problem with trying to do it here is that you'd have to
    # return either true or false from all the 'try' methods, neither of
    # which is correct.

    # XXX need access to the header search path and maybe default macros.

    def try_cpp(self, body=None, headers=None, include_dirs=None, lang="c"):
        """Construct a source file from 'body' (a string containing lines
        of C/C++ code) and 'headers' (a list of header files to include)
        and run it through the preprocessor.  Return true if the
        preprocessor succeeded, false if there were any errors.
        ('body' probably isn't of much use, but what the heck.)
        """
        from ..ccompiler import CompileError

        self._check_compiler()
        ok = True
        try:
            self._preprocess(body, headers, include_dirs, lang)
        except CompileError:
            ok = False

        self._clean()
        return ok

    def search_cpp(self, pattern, body=None, headers=None, include_dirs=None, lang="c"):
        """Construct a source file (just like 'try_cpp()'), run it through
        the preprocessor, and return true if any line of the output matches
        'pattern'.  'pattern' should either be a compiled regex object or a
        string containing a regex.  If both 'body' and 'headers' are None,
        preprocesses an empty file -- which can be useful to determine the
        symbols the preprocessor and compiler set by default.
        """
        self._check_compiler()
        src, out = self._preprocess(body, headers, include_dirs, lang)

        if isinstance(pattern, str):
            pattern = re.compile(pattern)

        with open(out, encoding='utf-8') as file:
            match = any(pattern.search(line) for line in file)

        self._clean()
        return match

    def try_compile(self, body, headers=None, include_dirs=None, lang="c"):
        """Try to compile a source file built from 'body' and 'headers'.
        Return true on success, false otherwise.
        """
        from ..ccompiler import CompileError

        self._check_compiler()
        try:
            self._compile(body, headers, include_dirs, lang)
            ok = True
        except CompileError:
            ok = False

        log.info(ok and "success!" or "failure.")
        self._clean()
        return ok

    def try_link(
        self,
        body,
        headers=None,
        include_dirs=None,
        libraries=None,
        library_dirs=None,
        lang="c",
    ):
        """Try to compile and link a source file, built from 'body' and
        'headers', to executable form.  Return true on success, false
        otherwise.
        """
        from ..ccompiler import CompileError, LinkError

        self._check_compiler()
        try:
            self._link(body, headers, include_dirs, libraries, library_dirs, lang)
            ok = True
        except (CompileError, LinkError):
            ok = False

        log.info(ok and "success!" or "failure.")
        self._clean()
        return ok

    def try_run(
        self,
        body,
        headers=None,
        include_dirs=None,
        libraries=None,
        library_dirs=None,
        lang="c",
    ):
        """Try to compile, link to an executable, and run a program
        built from 'body' and 'headers'.  Return true on success, false
        otherwise.
        """
        from ..ccompiler import CompileError, LinkError

        self._check_compiler()
        try:
            src, obj, exe = self._link(
                body, headers, include_dirs, libraries, library_dirs, lang
            )
            self.spawn([exe])
            ok = True
        except (CompileError, LinkError, DistutilsExecError):
            ok = False

        log.info(ok and "success!" or "failure.")
        self._clean()
        return ok

    # -- High-level methods --------------------------------------------
    # (these are the ones that are actually likely to be useful
    # when implementing a real-world config command!)

    def check_func(
        self,
        func,
        headers=None,
        include_dirs=None,
        libraries=None,
        library_dirs=None,
        decl=0,
        call=0,
    ):
        """Determine if function 'func' is available by constructing a
        source file that refers to 'func', and compiles and links it.
        If everything succeeds, returns true; otherwise returns false.

        The constructed source file starts out by including the header
        files listed in 'headers'.  If 'decl' is true, it then declares
        'func' (as "int func()"); you probably shouldn't supply 'headers'
        and set 'decl' true in the same call, or you might get errors about
        a conflicting declarations for 'func'.  Finally, the constructed
        'main()' function either references 'func' or (if 'call' is true)
        calls it.  'libraries' and 'library_dirs' are used when
        linking.
        """
        self._check_compiler()
        body = []
        if decl:
            body.append("int %s ();" % func)
        body.append("int main () {")
        if call:
            body.append("  %s();" % func)
        else:
            body.append("  %s;" % func)
        body.append("}")
        body = "\n".join(body) + "\n"

        return self.try_link(body, headers, include_dirs, libraries, library_dirs)

    def check_lib(
        self,
        library,
        library_dirs=None,
        headers=None,
        include_dirs=None,
        other_libraries: Sequence[str] = [],
    ):
        """Determine if 'library' is available to be linked against,
        without actually checking that any particular symbols are provided
        by it.  'headers' will be used in constructing the source file to
        be compiled, but the only effect of this is to check if all the
        header files listed are available.  Any libraries listed in
        'other_libraries' will be included in the link, in case 'library'
        has symbols that depend on other libraries.
        """
        self._check_compiler()
        return self.try_link(
            "int main (void) { }",
            headers,
            include_dirs,
            [library] + list(other_libraries),
            library_dirs,
        )

    def check_header(self, header, include_dirs=None, library_dirs=None, lang="c"):
        """Determine if the system header file named by 'header_file'
        exists and can be found by the preprocessor; return true if so,
        false otherwise.
        """
        return self.try_cpp(
            body="/* No body */", headers=[header], include_dirs=include_dirs
        )


def dump_file(filename, head=None):
    """Dumps a file content into log.info.

    If head is not None, will be dumped before the file content.
    """
    if head is None:
        log.info('%s', filename)
    else:
        log.info(head)
    log.info(pathlib.Path(filename).read_text(encoding='utf-8'))<|MERGE_RESOLUTION|>--- conflicted
+++ resolved
@@ -14,10 +14,7 @@
 import os
 import pathlib
 import re
-<<<<<<< HEAD
-=======
 from collections.abc import Sequence
->>>>>>> d6652a4b
 from distutils._log import log
 
 from ..core import Command
