"""distutils.cygwinccompiler

Provides the CygwinCCompiler class, a subclass of UnixCCompiler that
handles the Cygwin port of the GNU C compiler to Windows.  It also contains
the Mingw32CCompiler class which handles the mingw32 port of GCC (same as
cygwin in no-cygwin mode).
"""

import os
import re
import sys
import copy
import shlex
import warnings
from subprocess import check_output

from .unixccompiler import UnixCCompiler
from .file_util import write_file
from .errors import (
    DistutilsExecError,
    DistutilsPlatformError,
    CCompilerError,
    CompileError,
)
from .version import LooseVersion, suppress_known_deprecation
from ._collections import RangeMap


_msvcr_lookup = RangeMap.left(
    {
        # MSVC 7.0
        1300: ['msvcr70'],
        # MSVC 7.1
        1310: ['msvcr71'],
        # VS2005 / MSVC 8.0
        1400: ['msvcr80'],
        # VS2008 / MSVC 9.0
        1500: ['msvcr90'],
        # VS2010 / MSVC 10.0
        1600: ['msvcr100'],
        # VS2012 / MSVC 11.0
        1700: ['msvcr110'],
        # VS2013 / MSVC 12.0
        1800: ['msvcr120'],
        # VS2015 / MSVC 14.0
        1900: ['ucrt', 'vcruntime140'],
        2000: RangeMap.undefined_value,
    },
)


def get_msvcr():
    """Include the appropriate MSVC runtime library if Python was built
    with MSVC 7.0 or later.
    """
<<<<<<< HEAD
    msc_pos = sys.version.find('MSC v.')
    if msc_pos != -1:
        msc_ver = sys.version[msc_pos + 6 : msc_pos + 10]
        if msc_ver == '1300':
            # MSVC 7.0
            return ['msvcr70']
        elif msc_ver == '1310':
            # MSVC 7.1
            return ['msvcr71']
        elif msc_ver == '1400':
            # VS2005 / MSVC 8.0
            return ['msvcr80']
        elif msc_ver == '1500':
            # VS2008 / MSVC 9.0
            return ['msvcr90']
        elif msc_ver == '1600':
            # VS2010 / MSVC 10.0
            return ['msvcr100']
        elif msc_ver == '1700':
            # VS2012 / MSVC 11.0
            return ['msvcr110']
        elif msc_ver == '1800':
            # VS2013 / MSVC 12.0
            return ['msvcr120']
        elif 1900 <= int(msc_ver) < 2000:
            # VS2015 / MSVC 14.0
            return ['ucrt', 'vcruntime140']
        else:
            raise ValueError("Unknown MS Compiler version %s " % msc_ver)
    else:
        return []
=======
    match = re.search(r'MSC v\.(\d{4})', sys.version)
    try:
        msc_ver = int(match.group(1))
    except AttributeError:
        return
    try:
        return _msvcr_lookup[msc_ver]
    except KeyError:
        raise ValueError("Unknown MS Compiler version %s " % msc_ver)
>>>>>>> f95d3849


_runtime_library_dirs_msg = (
    "Unable to set runtime library search path on Windows, "
    "usually indicated by `runtime_library_dirs` parameter to Extension"
)


class CygwinCCompiler(UnixCCompiler):
    """Handles the Cygwin port of the GNU C compiler to Windows."""

    compiler_type = 'cygwin'
    obj_extension = ".o"
    static_lib_extension = ".a"
    shared_lib_extension = ".dll.a"
    dylib_lib_extension = ".dll"
    static_lib_format = "lib%s%s"
    shared_lib_format = "lib%s%s"
    dylib_lib_format = "cyg%s%s"
    exe_extension = ".exe"

    def __init__(self, verbose=0, dry_run=0, force=0):

        super().__init__(verbose, dry_run, force)

        status, details = check_config_h()
        self.debug_print(
            "Python's GCC status: {} (details: {})".format(status, details)
        )
        if status is not CONFIG_H_OK:
            self.warn(
                "Python's pyconfig.h doesn't seem to support your compiler. "
                "Reason: %s. "
                "Compiling may fail because of undefined preprocessor macros." % details
            )

        self.cc = os.environ.get('CC', 'gcc')
        self.cxx = os.environ.get('CXX', 'g++')

        self.linker_dll = self.cc
        shared_option = "-shared"

        self.set_executables(
            compiler='%s -mcygwin -O -Wall' % self.cc,
            compiler_so='%s -mcygwin -mdll -O -Wall' % self.cc,
            compiler_cxx='%s -mcygwin -O -Wall' % self.cxx,
            linker_exe='%s -mcygwin' % self.cc,
            linker_so=('{} -mcygwin {}'.format(self.linker_dll, shared_option)),
        )

        # Include the appropriate MSVC runtime library if Python was built
        # with MSVC 7.0 or later.
        self.dll_libraries = get_msvcr()

    @property
    def gcc_version(self):
        # Older numpy dependend on this existing to check for ancient
        # gcc versions. This doesn't make much sense with clang etc so
        # just hardcode to something recent.
        # https://github.com/numpy/numpy/pull/20333
        warnings.warn(
            "gcc_version attribute of CygwinCCompiler is deprecated. "
            "Instead of returning actual gcc version a fixed value 11.2.0 is returned.",
            DeprecationWarning,
            stacklevel=2,
        )
        with suppress_known_deprecation():
            return LooseVersion("11.2.0")

    def _compile(self, obj, src, ext, cc_args, extra_postargs, pp_opts):
        """Compiles the source by spawning GCC and windres if needed."""
        if ext == '.rc' or ext == '.res':
            # gcc needs '.res' and '.rc' compiled to object files !!!
            try:
                self.spawn(["windres", "-i", src, "-o", obj])
            except DistutilsExecError as msg:
                raise CompileError(msg)
        else:  # for other files use the C-compiler
            try:
                self.spawn(
                    self.compiler_so + cc_args + [src, '-o', obj] + extra_postargs
                )
            except DistutilsExecError as msg:
                raise CompileError(msg)

    def link(
        self,
        target_desc,
        objects,
        output_filename,
        output_dir=None,
        libraries=None,
        library_dirs=None,
        runtime_library_dirs=None,
        export_symbols=None,
        debug=0,
        extra_preargs=None,
        extra_postargs=None,
        build_temp=None,
        target_lang=None,
    ):
        """Link the objects."""
        # use separate copies, so we can modify the lists
        extra_preargs = copy.copy(extra_preargs or [])
        libraries = copy.copy(libraries or [])
        objects = copy.copy(objects or [])

        if runtime_library_dirs:
            self.warn(_runtime_library_dirs_msg)

        # Additional libraries
        libraries.extend(self.dll_libraries)

        # handle export symbols by creating a def-file
        # with executables this only works with gcc/ld as linker
        if (export_symbols is not None) and (
            target_desc != self.EXECUTABLE or self.linker_dll == "gcc"
        ):
            # (The linker doesn't do anything if output is up-to-date.
            # So it would probably better to check if we really need this,
            # but for this we had to insert some unchanged parts of
            # UnixCCompiler, and this is not what we want.)

            # we want to put some files in the same directory as the
            # object files are, build_temp doesn't help much
            # where are the object files
            temp_dir = os.path.dirname(objects[0])
            # name of dll to give the helper files the same base name
            (dll_name, dll_extension) = os.path.splitext(
                os.path.basename(output_filename)
            )

            # generate the filenames for these files
            def_file = os.path.join(temp_dir, dll_name + ".def")

            # Generate .def file
            contents = ["LIBRARY %s" % os.path.basename(output_filename), "EXPORTS"]
            for sym in export_symbols:
                contents.append(sym)
            self.execute(write_file, (def_file, contents), "writing %s" % def_file)

            # next add options for def-file

            # for gcc/ld the def-file is specified as any object files
            objects.append(def_file)

        # end: if ((export_symbols is not None) and
        #        (target_desc != self.EXECUTABLE or self.linker_dll == "gcc")):

        # who wants symbols and a many times larger output file
        # should explicitly switch the debug mode on
        # otherwise we let ld strip the output file
        # (On my machine: 10KiB < stripped_file < ??100KiB
        #   unstripped_file = stripped_file + XXX KiB
        #  ( XXX=254 for a typical python extension))
        if not debug:
            extra_preargs.append("-s")

        UnixCCompiler.link(
            self,
            target_desc,
            objects,
            output_filename,
            output_dir,
            libraries,
            library_dirs,
            runtime_library_dirs,
            None,  # export_symbols, we do this in our def-file
            debug,
            extra_preargs,
            extra_postargs,
            build_temp,
            target_lang,
        )

    def runtime_library_dir_option(self, dir):
        # cygwin doesn't support rpath. While in theory we could error
        # out like MSVC does, code might expect it to work like on Unix, so
        # just warn and hope for the best.
        self.warn(_runtime_library_dirs_msg)
        return []

    # -- Miscellaneous methods -----------------------------------------

    def _make_out_path(self, output_dir, strip_dir, src_name):
        # use normcase to make sure '.rc' is really '.rc' and not '.RC'
        norm_src_name = os.path.normcase(src_name)
        return super()._make_out_path(output_dir, strip_dir, norm_src_name)

    @property
    def out_extensions(self):
        """
        Add support for rc and res files.
        """
        return {
            **super().out_extensions,
            **{ext: ext + self.obj_extension for ext in ('.res', '.rc')},
        }


# the same as cygwin plus some additional parameters
class Mingw32CCompiler(CygwinCCompiler):
    """Handles the Mingw32 port of the GNU C compiler to Windows."""

    compiler_type = 'mingw32'

    def __init__(self, verbose=0, dry_run=0, force=0):

        super().__init__(verbose, dry_run, force)

        shared_option = "-shared"

        if is_cygwincc(self.cc):
            raise CCompilerError('Cygwin gcc cannot be used with --compiler=mingw32')

        self.set_executables(
            compiler='%s -O -Wall' % self.cc,
            compiler_so='%s -mdll -O -Wall' % self.cc,
            compiler_cxx='%s -O -Wall' % self.cxx,
            linker_exe='%s' % self.cc,
            linker_so='{} {}'.format(self.linker_dll, shared_option),
        )

    def runtime_library_dir_option(self, dir):
        raise DistutilsPlatformError(_runtime_library_dirs_msg)


# Because these compilers aren't configured in Python's pyconfig.h file by
# default, we should at least warn the user if he is using an unmodified
# version.

CONFIG_H_OK = "ok"
CONFIG_H_NOTOK = "not ok"
CONFIG_H_UNCERTAIN = "uncertain"


def check_config_h():
    """Check if the current Python installation appears amenable to building
    extensions with GCC.

    Returns a tuple (status, details), where 'status' is one of the following
    constants:

    - CONFIG_H_OK: all is well, go ahead and compile
    - CONFIG_H_NOTOK: doesn't look good
    - CONFIG_H_UNCERTAIN: not sure -- unable to read pyconfig.h

    'details' is a human-readable string explaining the situation.

    Note there are two ways to conclude "OK": either 'sys.version' contains
    the string "GCC" (implying that this Python was built with GCC), or the
    installed "pyconfig.h" contains the string "__GNUC__".
    """

    # XXX since this function also checks sys.version, it's not strictly a
    # "pyconfig.h" check -- should probably be renamed...

    from distutils import sysconfig

    # if sys.version contains GCC then python was compiled with GCC, and the
    # pyconfig.h file should be OK
    if "GCC" in sys.version:
        return CONFIG_H_OK, "sys.version mentions 'GCC'"

    # Clang would also work
    if "Clang" in sys.version:
        return CONFIG_H_OK, "sys.version mentions 'Clang'"

    # let's see if __GNUC__ is mentioned in python.h
    fn = sysconfig.get_config_h_filename()
    try:
        config_h = open(fn)
        try:
            if "__GNUC__" in config_h.read():
                return CONFIG_H_OK, "'%s' mentions '__GNUC__'" % fn
            else:
                return CONFIG_H_NOTOK, "'%s' does not mention '__GNUC__'" % fn
        finally:
            config_h.close()
    except OSError as exc:
        return (CONFIG_H_UNCERTAIN, "couldn't read '{}': {}".format(fn, exc.strerror))


def is_cygwincc(cc):
    '''Try to determine if the compiler that would be used is from cygwin.'''
    out_string = check_output(shlex.split(cc) + ['-dumpmachine'])
    return out_string.strip().endswith(b'cygwin')


get_versions = None
"""
A stand-in for the previous get_versions() function to prevent failures
when monkeypatched. See pypa/setuptools#2969.
"""<|MERGE_RESOLUTION|>--- conflicted
+++ resolved
@@ -53,49 +53,15 @@
     """Include the appropriate MSVC runtime library if Python was built
     with MSVC 7.0 or later.
     """
-<<<<<<< HEAD
-    msc_pos = sys.version.find('MSC v.')
-    if msc_pos != -1:
-        msc_ver = sys.version[msc_pos + 6 : msc_pos + 10]
-        if msc_ver == '1300':
-            # MSVC 7.0
-            return ['msvcr70']
-        elif msc_ver == '1310':
-            # MSVC 7.1
-            return ['msvcr71']
-        elif msc_ver == '1400':
-            # VS2005 / MSVC 8.0
-            return ['msvcr80']
-        elif msc_ver == '1500':
-            # VS2008 / MSVC 9.0
-            return ['msvcr90']
-        elif msc_ver == '1600':
-            # VS2010 / MSVC 10.0
-            return ['msvcr100']
-        elif msc_ver == '1700':
-            # VS2012 / MSVC 11.0
-            return ['msvcr110']
-        elif msc_ver == '1800':
-            # VS2013 / MSVC 12.0
-            return ['msvcr120']
-        elif 1900 <= int(msc_ver) < 2000:
-            # VS2015 / MSVC 14.0
-            return ['ucrt', 'vcruntime140']
-        else:
-            raise ValueError("Unknown MS Compiler version %s " % msc_ver)
-    else:
-        return []
-=======
     match = re.search(r'MSC v\.(\d{4})', sys.version)
     try:
         msc_ver = int(match.group(1))
     except AttributeError:
-        return
+        return []
     try:
         return _msvcr_lookup[msc_ver]
     except KeyError:
         raise ValueError("Unknown MS Compiler version %s " % msc_ver)
->>>>>>> f95d3849
 
 
 _runtime_library_dirs_msg = (
