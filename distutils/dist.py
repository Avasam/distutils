"""distutils.dist

Provides the Distribution class, which represents the module distribution
being built/installed/distributed.
"""

import contextlib
import logging
import os
import pathlib
import re
import sys
from collections.abc import Iterable
from email import message_from_file

from ._vendor.packaging.utils import canonicalize_name, canonicalize_version

try:
    import warnings
except ImportError:
    warnings = None

from ._log import log
from .debug import DEBUG
from .errors import (
    DistutilsArgError,
    DistutilsClassError,
    DistutilsModuleError,
    DistutilsOptionError,
)
from .fancy_getopt import FancyGetopt, translate_longopt
from .util import check_environ, rfc822_escape, strtobool

# Regex to define acceptable Distutils command names.  This is not *quite*
# the same as a Python NAME -- I don't allow leading underscores.  The fact
# that they're very similar is no coincidence; the default naming scheme is
# to look for a Python module named after the command.
command_re = re.compile(r'^[a-zA-Z]([a-zA-Z0-9_]*)$')


def _ensure_list(value, fieldname):
    if isinstance(value, str):
        # a string containing comma separated values is okay.  It will
        # be converted to a list by Distribution.finalize_options().
        pass
    elif not isinstance(value, list):
        # passing a tuple or an iterator perhaps, warn and convert
        typename = type(value).__name__
        msg = "Warning: '{fieldname}' should be a list, got type '{typename}'"
        msg = msg.format(**locals())
        log.warning(msg)
        value = list(value)
    return value


class Distribution:
    """The core of the Distutils.  Most of the work hiding behind 'setup'
    is really done within a Distribution instance, which farms the work out
    to the Distutils commands specified on the command line.

    Setup scripts will almost never instantiate Distribution directly,
    unless the 'setup()' function is totally inadequate to their needs.
    However, it is conceivable that a setup script might wish to subclass
    Distribution for some specialized purpose, and then pass the subclass
    to 'setup()' as the 'distclass' keyword argument.  If so, it is
    necessary to respect the expectations that 'setup' has of Distribution.
    See the code for 'setup()', in core.py, for details.
    """

    # 'global_options' describes the command-line options that may be
    # supplied to the setup script prior to any actual commands.
    # Eg. "./setup.py -n" or "./setup.py --quiet" both take advantage of
    # these global options.  This list should be kept to a bare minimum,
    # since every global option is also valid as a command option -- and we
    # don't want to pollute the commands with too many options that they
    # have minimal control over.
    # The fourth entry for verbose means that it can be repeated.
    global_options = [
        ('verbose', 'v', "run verbosely (default)", 1),
        ('quiet', 'q', "run quietly (turns verbosity off)"),
        ('dry-run', 'n', "don't actually do anything"),
        ('help', 'h', "show detailed help message"),
        ('no-user-cfg', None, 'ignore pydistutils.cfg in your home directory'),
    ]

    # 'common_usage' is a short (2-3 line) string describing the common
    # usage of the setup script.
    common_usage = """\
Common commands: (see '--help-commands' for more)

  setup.py build      will build the package underneath 'build/'
  setup.py install    will install the package
"""

    # options that are not propagated to the commands
    display_options = [
        ('help-commands', None, "list all available commands"),
        ('name', None, "print package name"),
        ('version', 'V', "print package version"),
        ('fullname', None, "print <package name>-<version>"),
        ('author', None, "print the author's name"),
        ('author-email', None, "print the author's email address"),
        ('maintainer', None, "print the maintainer's name"),
        ('maintainer-email', None, "print the maintainer's email address"),
        ('contact', None, "print the maintainer's name if known, else the author's"),
        (
            'contact-email',
            None,
            "print the maintainer's email address if known, else the author's",
        ),
        ('url', None, "print the URL for this package"),
        ('license', None, "print the license of the package"),
        ('licence', None, "alias for --license"),
        ('description', None, "print the package description"),
        ('long-description', None, "print the long package description"),
        ('platforms', None, "print the list of platforms"),
        ('classifiers', None, "print the list of classifiers"),
        ('keywords', None, "print the list of keywords"),
        ('provides', None, "print the list of packages/modules provided"),
        ('requires', None, "print the list of packages/modules required"),
        ('obsoletes', None, "print the list of packages/modules made obsolete"),
    ]
    display_option_names = [translate_longopt(x[0]) for x in display_options]

    # negative options are options that exclude other options
    negative_opt = {'quiet': 'verbose'}

    # -- Creation/initialization methods -------------------------------

    def __init__(self, attrs=None):  # noqa: C901
        """Construct a new Distribution instance: initialize all the
        attributes of a Distribution, and then use 'attrs' (a dictionary
        mapping attribute names to values) to assign some of those
        attributes their "real" values.  (Any attributes not mentioned in
        'attrs' will be assigned to some null value: 0, None, an empty list
        or dictionary, etc.)  Most importantly, initialize the
        'command_obj' attribute to the empty dictionary; this will be
        filled in with real command objects by 'parse_command_line()'.
        """

        # Default values for our command-line options
        self.verbose = 1
        self.dry_run = 0
        self.help = 0
        for attr in self.display_option_names:
            setattr(self, attr, 0)

        # Store the distribution meta-data (name, version, author, and so
        # forth) in a separate object -- we're getting to have enough
        # information here (and enough command-line options) that it's
        # worth it.  Also delegate 'get_XXX()' methods to the 'metadata'
        # object in a sneaky and underhanded (but efficient!) way.
        self.metadata = DistributionMetadata()
        for basename in self.metadata._METHOD_BASENAMES:
            method_name = "get_" + basename
            setattr(self, method_name, getattr(self.metadata, method_name))

        # 'cmdclass' maps command names to class objects, so we
        # can 1) quickly figure out which class to instantiate when
        # we need to create a new command object, and 2) have a way
        # for the setup script to override command classes
        self.cmdclass = {}

        # 'command_packages' is a list of packages in which commands
        # are searched for.  The factory for command 'foo' is expected
        # to be named 'foo' in the module 'foo' in one of the packages
        # named here.  This list is searched from the left; an error
        # is raised if no named package provides the command being
        # searched for.  (Always access using get_command_packages().)
        self.command_packages = None

        # 'script_name' and 'script_args' are usually set to sys.argv[0]
        # and sys.argv[1:], but they can be overridden when the caller is
        # not necessarily a setup script run from the command-line.
        self.script_name = None
        self.script_args = None

        # 'command_options' is where we store command options between
        # parsing them (from config files, the command-line, etc.) and when
        # they are actually needed -- ie. when the command in question is
        # instantiated.  It is a dictionary of dictionaries of 2-tuples:
        #   command_options = { command_name : { option : (source, value) } }
        self.command_options = {}

        # 'dist_files' is the list of (command, pyversion, file) that
        # have been created by any dist commands run so far. This is
        # filled regardless of whether the run is dry or not. pyversion
        # gives sysconfig.get_python_version() if the dist file is
        # specific to a Python version, 'any' if it is good for all
        # Python versions on the target platform, and '' for a source
        # file. pyversion should not be used to specify minimum or
        # maximum required Python versions; use the metainfo for that
        # instead.
        self.dist_files = []

        # These options are really the business of various commands, rather
        # than of the Distribution itself.  We provide aliases for them in
        # Distribution as a convenience to the developer.
        self.packages = None
        self.package_data = {}
        self.package_dir = None
        self.py_modules = None
        self.libraries = None
        self.headers = None
        self.ext_modules = None
        self.ext_package = None
        self.include_dirs = None
        self.extra_path = None
        self.scripts = None
        self.data_files = None
        self.password = ''

        # And now initialize bookkeeping stuff that can't be supplied by
        # the caller at all.  'command_obj' maps command names to
        # Command instances -- that's how we enforce that every command
        # class is a singleton.
        self.command_obj = {}

        # 'have_run' maps command names to boolean values; it keeps track
        # of whether we have actually run a particular command, to make it
        # cheap to "run" a command whenever we think we might need to -- if
        # it's already been done, no need for expensive filesystem
        # operations, we just check the 'have_run' dictionary and carry on.
        # It's only safe to query 'have_run' for a command class that has
        # been instantiated -- a false value will be inserted when the
        # command object is created, and replaced with a true value when
        # the command is successfully run.  Thus it's probably best to use
        # '.get()' rather than a straight lookup.
        self.have_run = {}

        # Now we'll use the attrs dictionary (ultimately, keyword args from
        # the setup script) to possibly override any or all of these
        # distribution options.

        if attrs:
            # Pull out the set of command options and work on them
            # specifically.  Note that this order guarantees that aliased
            # command options will override any supplied redundantly
            # through the general options dictionary.
            options = attrs.get('options')
            if options is not None:
                del attrs['options']
                for command, cmd_options in options.items():
                    opt_dict = self.get_option_dict(command)
                    for opt, val in cmd_options.items():
                        opt_dict[opt] = ("setup script", val)

            if 'licence' in attrs:
                attrs['license'] = attrs['licence']
                del attrs['licence']
                msg = "'licence' distribution option is deprecated; use 'license'"
                if warnings is not None:
                    warnings.warn(msg)
                else:
                    sys.stderr.write(msg + "\n")

            # Now work on the rest of the attributes.  Any attribute that's
            # not already defined is invalid!
            for key, val in attrs.items():
                if hasattr(self.metadata, "set_" + key):
                    getattr(self.metadata, "set_" + key)(val)
                elif hasattr(self.metadata, key):
                    setattr(self.metadata, key, val)
                elif hasattr(self, key):
                    setattr(self, key, val)
                else:
<<<<<<< HEAD
                    msg = f"Unknown distribution option: {repr(key)}"
=======
                    msg = "Unknown distribution option: %r" % key
>>>>>>> cb7f154a
                    warnings.warn(msg)

        # no-user-cfg is handled before other command line args
        # because other args override the config files, and this
        # one is needed before we can load the config files.
        # If attrs['script_args'] wasn't passed, assume false.
        #
        # This also make sure we just look at the global options
        self.want_user_cfg = True

        if self.script_args is not None:
            for arg in self.script_args:
                if not arg.startswith('-'):
                    break
                if arg == '--no-user-cfg':
                    self.want_user_cfg = False
                    break

        self.finalize_options()

    def get_option_dict(self, command):
        """Get the option dictionary for a given command.  If that
        command's option dictionary hasn't been created yet, then create it
        and return the new dictionary; otherwise, return the existing
        option dictionary.
        """
        dict = self.command_options.get(command)
        if dict is None:
            dict = self.command_options[command] = {}
        return dict

    def dump_option_dicts(self, header=None, commands=None, indent=""):
        from pprint import pformat

        if commands is None:  # dump all command option dicts
            commands = sorted(self.command_options.keys())

        if header is not None:
            self.announce(indent + header)
            indent = indent + "  "

        if not commands:
            self.announce(indent + "no commands known yet")
            return

        for cmd_name in commands:
            opt_dict = self.command_options.get(cmd_name)
            if opt_dict is None:
                self.announce(indent + f"no option dict for '{cmd_name}' command")
            else:
                self.announce(indent + f"option dict for '{cmd_name}' command:")
                out = pformat(opt_dict)
                for line in out.split('\n'):
                    self.announce(indent + "  " + line)

    # -- Config file finding/parsing methods ---------------------------

    def find_config_files(self):
        """Find as many configuration files as should be processed for this
        platform, and return a list of filenames in the order in which they
        should be parsed.  The filenames returned are guaranteed to exist
        (modulo nasty race conditions).

        There are multiple possible config files:
        - distutils.cfg in the Distutils installation directory (i.e.
          where the top-level Distutils __inst__.py file lives)
        - a file in the user's home directory named .pydistutils.cfg
          on Unix and pydistutils.cfg on Windows/Mac; may be disabled
          with the ``--no-user-cfg`` option
        - setup.cfg in the current directory
        - a file named by an environment variable
        """
        check_environ()
        files = [str(path) for path in self._gen_paths() if os.path.isfile(path)]

        if DEBUG:
            self.announce("using config files: {}".format(', '.join(files)))

        return files

    def _gen_paths(self):
        # The system-wide Distutils config file
        sys_dir = pathlib.Path(sys.modules['distutils'].__file__).parent
        yield sys_dir / "distutils.cfg"

        # The per-user config file
        prefix = '.' * (os.name == 'posix')
        filename = prefix + 'pydistutils.cfg'
        if self.want_user_cfg:
            yield pathlib.Path('~').expanduser() / filename

        # All platforms support local setup.cfg
        yield pathlib.Path('setup.cfg')

        # Additional config indicated in the environment
        with contextlib.suppress(TypeError):
            yield pathlib.Path(os.getenv("DIST_EXTRA_CONFIG"))

    def parse_config_files(self, filenames=None):  # noqa: C901
        from configparser import ConfigParser

        # Ignore install directory options if we have a venv
        if sys.prefix != sys.base_prefix:
            ignore_options = [
                'install-base',
                'install-platbase',
                'install-lib',
                'install-platlib',
                'install-purelib',
                'install-headers',
                'install-scripts',
                'install-data',
                'prefix',
                'exec-prefix',
                'home',
                'user',
                'root',
            ]
        else:
            ignore_options = []

        ignore_options = frozenset(ignore_options)

        if filenames is None:
            filenames = self.find_config_files()

        if DEBUG:
            self.announce("Distribution.parse_config_files():")

        parser = ConfigParser()
        for filename in filenames:
            if DEBUG:
                self.announce(f"  reading {filename}")
            parser.read(filename, encoding='utf-8')
            for section in parser.sections():
                options = parser.options(section)
                opt_dict = self.get_option_dict(section)

                for opt in options:
                    if opt != '__name__' and opt not in ignore_options:
                        val = parser.get(section, opt)
                        opt = opt.replace('-', '_')
                        opt_dict[opt] = (filename, val)

            # Make the ConfigParser forget everything (so we retain
            # the original filenames that options come from)
            parser.__init__()

        # If there was a "global" section in the config file, use it
        # to set Distribution options.

        if 'global' in self.command_options:
            for opt, (_src, val) in self.command_options['global'].items():
                alias = self.negative_opt.get(opt)
                try:
                    if alias:
                        setattr(self, alias, not strtobool(val))
                    elif opt in ('verbose', 'dry_run'):  # ugh!
                        setattr(self, opt, strtobool(val))
                    else:
                        setattr(self, opt, val)
                except ValueError as msg:
                    raise DistutilsOptionError(msg)

    # -- Command-line parsing methods ----------------------------------

    def parse_command_line(self):
        """Parse the setup script's command line, taken from the
        'script_args' instance attribute (which defaults to 'sys.argv[1:]'
        -- see 'setup()' in core.py).  This list is first processed for
        "global options" -- options that set attributes of the Distribution
        instance.  Then, it is alternately scanned for Distutils commands
        and options for that command.  Each new command terminates the
        options for the previous command.  The allowed options for a
        command are determined by the 'user_options' attribute of the
        command class -- thus, we have to be able to load command classes
        in order to parse the command line.  Any error in that 'options'
        attribute raises DistutilsGetoptError; any error on the
        command-line raises DistutilsArgError.  If no Distutils commands
        were found on the command line, raises DistutilsArgError.  Return
        true if command-line was successfully parsed and we should carry
        on with executing commands; false if no errors but we shouldn't
        execute commands (currently, this only happens if user asks for
        help).
        """
        #
        # We now have enough information to show the Macintosh dialog
        # that allows the user to interactively specify the "command line".
        #
        toplevel_options = self._get_toplevel_options()

        # We have to parse the command line a bit at a time -- global
        # options, then the first command, then its options, and so on --
        # because each command will be handled by a different class, and
        # the options that are valid for a particular class aren't known
        # until we have loaded the command class, which doesn't happen
        # until we know what the command is.

        self.commands = []
        parser = FancyGetopt(toplevel_options + self.display_options)
        parser.set_negative_aliases(self.negative_opt)
        parser.set_aliases({'licence': 'license'})
        args = parser.getopt(args=self.script_args, object=self)
        option_order = parser.get_option_order()
        logging.getLogger().setLevel(logging.WARN - 10 * self.verbose)

        # for display options we return immediately
        if self.handle_display_options(option_order):
            return
        while args:
            args = self._parse_command_opts(parser, args)
            if args is None:  # user asked for help (and got it)
                return

        # Handle the cases of --help as a "global" option, ie.
        # "setup.py --help" and "setup.py --help command ...".  For the
        # former, we show global options (--verbose, --dry-run, etc.)
        # and display-only options (--name, --version, etc.); for the
        # latter, we omit the display-only options and show help for
        # each command listed on the command line.
        if self.help:
            self._show_help(
                parser, display_options=len(self.commands) == 0, commands=self.commands
            )
            return

        # Oops, no commands found -- an end-user error
        if not self.commands:
            raise DistutilsArgError("no commands supplied")

        # All is well: return true
        return True

    def _get_toplevel_options(self):
        """Return the non-display options recognized at the top level.

        This includes options that are recognized *only* at the top
        level as well as options recognized for commands.
        """
        return self.global_options + [
            (
                "command-packages=",
                None,
                "list of packages that provide distutils commands",
            ),
        ]

    def _parse_command_opts(self, parser, args):  # noqa: C901
        """Parse the command-line options for a single command.
        'parser' must be a FancyGetopt instance; 'args' must be the list
        of arguments, starting with the current command (whose options
        we are about to parse).  Returns a new version of 'args' with
        the next command at the front of the list; will be the empty
        list if there are no more commands on the command line.  Returns
        None if the user asked for help on this command.
        """
        # late import because of mutual dependence between these modules
        from distutils.cmd import Command

        # Pull the current command from the head of the command line
        command = args[0]
        if not command_re.match(command):
            raise SystemExit(f"invalid command name '{command}'")
        self.commands.append(command)

        # Dig up the command class that implements this command, so we
        # 1) know that it's a valid command, and 2) know which options
        # it takes.
        try:
            cmd_class = self.get_command_class(command)
        except DistutilsModuleError as msg:
            raise DistutilsArgError(msg)

        # Require that the command class be derived from Command -- want
        # to be sure that the basic "command" interface is implemented.
        if not issubclass(cmd_class, Command):
            raise DistutilsClassError(
                f"command class {cmd_class} must subclass Command"
            )

        # Also make sure that the command object provides a list of its
        # known options.
        if not (
            hasattr(cmd_class, 'user_options')
            and isinstance(cmd_class.user_options, list)
        ):
            msg = (
                "command class %s must provide "
                "'user_options' attribute (a list of tuples)"
            )
            raise DistutilsClassError(msg % cmd_class)

        # If the command class has a list of negative alias options,
        # merge it in with the global negative aliases.
        negative_opt = self.negative_opt
        if hasattr(cmd_class, 'negative_opt'):
            negative_opt = negative_opt.copy()
            negative_opt.update(cmd_class.negative_opt)

        # Check for help_options in command class.  They have a different
        # format (tuple of four) so we need to preprocess them here.
        if hasattr(cmd_class, 'help_options') and isinstance(
            cmd_class.help_options, list
        ):
            help_options = fix_help_options(cmd_class.help_options)
        else:
            help_options = []

        # All commands support the global options too, just by adding
        # in 'global_options'.
        parser.set_option_table(
            self.global_options + cmd_class.user_options + help_options
        )
        parser.set_negative_aliases(negative_opt)
        (args, opts) = parser.getopt(args[1:])
        if hasattr(opts, 'help') and opts.help:
            self._show_help(parser, display_options=0, commands=[cmd_class])
            return

        if hasattr(cmd_class, 'help_options') and isinstance(
            cmd_class.help_options, list
        ):
            help_option_found = 0
            for help_option, _short, _desc, func in cmd_class.help_options:
                if hasattr(opts, parser.get_attr_name(help_option)):
                    help_option_found = 1
                    if callable(func):
                        func()
                    else:
                        raise DistutilsClassError(
                            f"invalid help function {func!r} for help option '{help_option}': "
                            "must be a callable object (function, etc.)"
                        )

            if help_option_found:
                return

        # Put the options from the command-line into their official
        # holding pen, the 'command_options' dictionary.
        opt_dict = self.get_option_dict(command)
        for name, value in vars(opts).items():
            opt_dict[name] = ("command line", value)

        return args

    def finalize_options(self):
        """Set final values for all the options on the Distribution
        instance, analogous to the .finalize_options() method of Command
        objects.
        """
        for attr in ('keywords', 'platforms'):
            value = getattr(self.metadata, attr)
            if value is None:
                continue
            if isinstance(value, str):
                value = [elm.strip() for elm in value.split(',')]
                setattr(self.metadata, attr, value)

    def _show_help(
        self, parser, global_options=1, display_options=1, commands: Iterable = ()
    ):
        """Show help for the setup script command-line in the form of
        several lists of command-line options.  'parser' should be a
        FancyGetopt instance; do not expect it to be returned in the
        same state, as its option table will be reset to make it
        generate the correct help text.

        If 'global_options' is true, lists the global options:
        --verbose, --dry-run, etc.  If 'display_options' is true, lists
        the "display-only" options: --name, --version, etc.  Finally,
        lists per-command help for every command name or command class
        in 'commands'.
        """
        # late import because of mutual dependence between these modules
        from distutils.cmd import Command
        from distutils.core import gen_usage

        if global_options:
            if display_options:
                options = self._get_toplevel_options()
            else:
                options = self.global_options
            parser.set_option_table(options)
            parser.print_help(self.common_usage + "\nGlobal options:")
            print()

        if display_options:
            parser.set_option_table(self.display_options)
            parser.print_help(
                "Information display options (just display "
                + "information, ignore any commands)"
            )
            print()

        for command in self.commands:
            if isinstance(command, type) and issubclass(command, Command):
                klass = command
            else:
                klass = self.get_command_class(command)
            if hasattr(klass, 'help_options') and isinstance(klass.help_options, list):
                parser.set_option_table(
                    klass.user_options + fix_help_options(klass.help_options)
                )
            else:
                parser.set_option_table(klass.user_options)
            parser.print_help(f"Options for '{klass.__name__}' command:")
            print()

        print(gen_usage(self.script_name))

    def handle_display_options(self, option_order):
        """If there were any non-global "display-only" options
        (--help-commands or the metadata display options) on the command
        line, display the requested info and return true; else return
        false.
        """
        from distutils.core import gen_usage

        # User just wants a list of commands -- we'll print it out and stop
        # processing now (ie. if they ran "setup --help-commands foo bar",
        # we ignore "foo bar").
        if self.help_commands:
            self.print_commands()
            print()
            print(gen_usage(self.script_name))
            return 1

        # If user supplied any of the "display metadata" options, then
        # display that metadata in the order in which the user supplied the
        # metadata options.
        any_display_options = 0
        is_display_option = {}
        for option in self.display_options:
            is_display_option[option[0]] = 1

        for opt, val in option_order:
            if val and is_display_option.get(opt):
                opt = translate_longopt(opt)
                value = getattr(self.metadata, "get_" + opt)()
                if opt in ('keywords', 'platforms'):
                    print(','.join(value))
                elif opt in ('classifiers', 'provides', 'requires', 'obsoletes'):
                    print('\n'.join(value))
                else:
                    print(value)
                any_display_options = 1

        return any_display_options

    def print_command_list(self, commands, header, max_length):
        """Print a subset of the list of all commands -- used by
        'print_commands()'.
        """
        print(header + ":")

        for cmd in commands:
            klass = self.cmdclass.get(cmd)
            if not klass:
                klass = self.get_command_class(cmd)
            try:
                description = klass.description
            except AttributeError:
                description = "(no description available)"

            print("  %-*s  %s" % (max_length, cmd, description))

    def print_commands(self):
        """Print out a help message listing all available commands with a
        description of each.  The list is divided into "standard commands"
        (listed in distutils.command.__all__) and "extra commands"
        (mentioned in self.cmdclass, but not a standard command).  The
        descriptions come from the command class attribute
        'description'.
        """
        import distutils.command

        std_commands = distutils.command.__all__
        is_std = {}
        for cmd in std_commands:
            is_std[cmd] = 1

        extra_commands = []
        for cmd in self.cmdclass.keys():
            if not is_std.get(cmd):
                extra_commands.append(cmd)

        max_length = 0
        for cmd in std_commands + extra_commands:
            if len(cmd) > max_length:
                max_length = len(cmd)

        self.print_command_list(std_commands, "Standard commands", max_length)
        if extra_commands:
            print()
            self.print_command_list(extra_commands, "Extra commands", max_length)

    def get_command_list(self):
        """Get a list of (command, description) tuples.
        The list is divided into "standard commands" (listed in
        distutils.command.__all__) and "extra commands" (mentioned in
        self.cmdclass, but not a standard command).  The descriptions come
        from the command class attribute 'description'.
        """
        # Currently this is only used on Mac OS, for the Mac-only GUI
        # Distutils interface (by Jack Jansen)
        import distutils.command

        std_commands = distutils.command.__all__
        is_std = {}
        for cmd in std_commands:
            is_std[cmd] = 1

        extra_commands = []
        for cmd in self.cmdclass.keys():
            if not is_std.get(cmd):
                extra_commands.append(cmd)

        rv = []
        for cmd in std_commands + extra_commands:
            klass = self.cmdclass.get(cmd)
            if not klass:
                klass = self.get_command_class(cmd)
            try:
                description = klass.description
            except AttributeError:
                description = "(no description available)"
            rv.append((cmd, description))
        return rv

    # -- Command class/object methods ----------------------------------

    def get_command_packages(self):
        """Return a list of packages from which commands are loaded."""
        pkgs = self.command_packages
        if not isinstance(pkgs, list):
            if pkgs is None:
                pkgs = ''
            pkgs = [pkg.strip() for pkg in pkgs.split(',') if pkg != '']
            if "distutils.command" not in pkgs:
                pkgs.insert(0, "distutils.command")
            self.command_packages = pkgs
        return pkgs

    def get_command_class(self, command):
        """Return the class that implements the Distutils command named by
        'command'.  First we check the 'cmdclass' dictionary; if the
        command is mentioned there, we fetch the class object from the
        dictionary and return it.  Otherwise we load the command module
        ("distutils.command." + command) and fetch the command class from
        the module.  The loaded class is also stored in 'cmdclass'
        to speed future calls to 'get_command_class()'.

        Raises DistutilsModuleError if the expected module could not be
        found, or if that module does not define the expected class.
        """
        klass = self.cmdclass.get(command)
        if klass:
            return klass

        for pkgname in self.get_command_packages():
            module_name = f"{pkgname}.{command}"
            klass_name = command

            try:
                __import__(module_name)
                module = sys.modules[module_name]
            except ImportError:
                continue

            try:
                klass = getattr(module, klass_name)
            except AttributeError:
                raise DistutilsModuleError(
                    f"invalid command '{command}' (no class '{klass_name}' in module '{module_name}')"
                )

            self.cmdclass[command] = klass
            return klass

        raise DistutilsModuleError(f"invalid command '{command}'")

    def get_command_obj(self, command, create=1):
        """Return the command object for 'command'.  Normally this object
        is cached on a previous call to 'get_command_obj()'; if no command
        object for 'command' is in the cache, then we either create and
        return it (if 'create' is true) or return None.
        """
        cmd_obj = self.command_obj.get(command)
        if not cmd_obj and create:
            if DEBUG:
                self.announce(
                    "Distribution.get_command_obj(): "
                    f"creating '{command}' command object"
                )

            klass = self.get_command_class(command)
            cmd_obj = self.command_obj[command] = klass(self)
            self.have_run[command] = 0

            # Set any options that were supplied in config files
            # or on the command line.  (NB. support for error
            # reporting is lame here: any errors aren't reported
            # until 'finalize_options()' is called, which means
            # we won't report the source of the error.)
            options = self.command_options.get(command)
            if options:
                self._set_command_options(cmd_obj, options)

        return cmd_obj

    def _set_command_options(self, command_obj, option_dict=None):  # noqa: C901
        """Set the options for 'command_obj' from 'option_dict'.  Basically
        this means copying elements of a dictionary ('option_dict') to
        attributes of an instance ('command').

        'command_obj' must be a Command instance.  If 'option_dict' is not
        supplied, uses the standard option dictionary for this command
        (from 'self.command_options').
        """
        command_name = command_obj.get_command_name()
        if option_dict is None:
            option_dict = self.get_option_dict(command_name)

        if DEBUG:
            self.announce(f"  setting options for '{command_name}' command:")
        for option, (source, value) in option_dict.items():
            if DEBUG:
                self.announce(f"    {option} = {value} (from {source})")
            try:
                bool_opts = [translate_longopt(o) for o in command_obj.boolean_options]
            except AttributeError:
                bool_opts = []
            try:
                neg_opt = command_obj.negative_opt
            except AttributeError:
                neg_opt = {}

            try:
                is_string = isinstance(value, str)
                if option in neg_opt and is_string:
                    setattr(command_obj, neg_opt[option], not strtobool(value))
                elif option in bool_opts and is_string:
                    setattr(command_obj, option, strtobool(value))
                elif hasattr(command_obj, option):
                    setattr(command_obj, option, value)
                else:
                    raise DistutilsOptionError(
                        f"error in {source}: command '{command_name}' has no such option '{option}'"
                    )
            except ValueError as msg:
                raise DistutilsOptionError(msg)

    def reinitialize_command(self, command, reinit_subcommands=0):
        """Reinitializes a command to the state it was in when first
        returned by 'get_command_obj()': ie., initialized but not yet
        finalized.  This provides the opportunity to sneak option
        values in programmatically, overriding or supplementing
        user-supplied values from the config files and command line.
        You'll have to re-finalize the command object (by calling
        'finalize_options()' or 'ensure_finalized()') before using it for
        real.

        'command' should be a command name (string) or command object.  If
        'reinit_subcommands' is true, also reinitializes the command's
        sub-commands, as declared by the 'sub_commands' class attribute (if
        it has one).  See the "install" command for an example.  Only
        reinitializes the sub-commands that actually matter, ie. those
        whose test predicates return true.

        Returns the reinitialized command object.
        """
        from distutils.cmd import Command

        if not isinstance(command, Command):
            command_name = command
            command = self.get_command_obj(command_name)
        else:
            command_name = command.get_command_name()

        if not command.finalized:
            return command
        command.initialize_options()
        command.finalized = 0
        self.have_run[command_name] = 0
        self._set_command_options(command)

        if reinit_subcommands:
            for sub in command.get_sub_commands():
                self.reinitialize_command(sub, reinit_subcommands)

        return command

    # -- Methods that operate on the Distribution ----------------------

    def announce(self, msg, level=logging.INFO):
        log.log(level, msg)

    def run_commands(self):
        """Run each command that was seen on the setup script command line.
        Uses the list of commands found and cache of command objects
        created by 'get_command_obj()'.
        """
        for cmd in self.commands:
            self.run_command(cmd)

    # -- Methods that operate on its Commands --------------------------

    def run_command(self, command):
        """Do whatever it takes to run a command (including nothing at all,
        if the command has already been run).  Specifically: if we have
        already created and run the command named by 'command', return
        silently without doing anything.  If the command named by 'command'
        doesn't even have a command object yet, create one.  Then invoke
        'run()' on that command object (or an existing one).
        """
        # Already been here, done that? then return silently.
        if self.have_run.get(command):
            return

        log.info("running %s", command)
        cmd_obj = self.get_command_obj(command)
        cmd_obj.ensure_finalized()
        cmd_obj.run()
        self.have_run[command] = 1

    # -- Distribution query methods ------------------------------------

    def has_pure_modules(self):
        return len(self.packages or self.py_modules or []) > 0

    def has_ext_modules(self):
        return self.ext_modules and len(self.ext_modules) > 0

    def has_c_libraries(self):
        return self.libraries and len(self.libraries) > 0

    def has_modules(self):
        return self.has_pure_modules() or self.has_ext_modules()

    def has_headers(self):
        return self.headers and len(self.headers) > 0

    def has_scripts(self):
        return self.scripts and len(self.scripts) > 0

    def has_data_files(self):
        return self.data_files and len(self.data_files) > 0

    def is_pure(self):
        return (
            self.has_pure_modules()
            and not self.has_ext_modules()
            and not self.has_c_libraries()
        )

    # -- Metadata query methods ----------------------------------------

    # If you're looking for 'get_name()', 'get_version()', and so forth,
    # they are defined in a sneaky way: the constructor binds self.get_XXX
    # to self.metadata.get_XXX.  The actual code is in the
    # DistributionMetadata class, below.


class DistributionMetadata:
    """Dummy class to hold the distribution meta-data: name, version,
    author, and so forth.
    """

    _METHOD_BASENAMES = (
        "name",
        "version",
        "author",
        "author_email",
        "maintainer",
        "maintainer_email",
        "url",
        "license",
        "description",
        "long_description",
        "keywords",
        "platforms",
        "fullname",
        "contact",
        "contact_email",
        "classifiers",
        "download_url",
        # PEP 314
        "provides",
        "requires",
        "obsoletes",
    )

    def __init__(self, path=None):
        if path is not None:
            self.read_pkg_file(open(path))
        else:
            self.name = None
            self.version = None
            self.author = None
            self.author_email = None
            self.maintainer = None
            self.maintainer_email = None
            self.url = None
            self.license = None
            self.description = None
            self.long_description = None
            self.keywords = None
            self.platforms = None
            self.classifiers = None
            self.download_url = None
            # PEP 314
            self.provides = None
            self.requires = None
            self.obsoletes = None

    def read_pkg_file(self, file):
        """Reads the metadata values from a file object."""
        msg = message_from_file(file)

        def _read_field(name):
            value = msg[name]
            if value and value != "UNKNOWN":
                return value

        def _read_list(name):
            values = msg.get_all(name, None)
            if values == []:
                return None
            return values

        metadata_version = msg['metadata-version']
        self.name = _read_field('name')
        self.version = _read_field('version')
        self.description = _read_field('summary')
        # we are filling author only.
        self.author = _read_field('author')
        self.maintainer = None
        self.author_email = _read_field('author-email')
        self.maintainer_email = None
        self.url = _read_field('home-page')
        self.license = _read_field('license')

        if 'download-url' in msg:
            self.download_url = _read_field('download-url')
        else:
            self.download_url = None

        self.long_description = _read_field('description')
        self.description = _read_field('summary')

        if 'keywords' in msg:
            self.keywords = _read_field('keywords').split(',')

        self.platforms = _read_list('platform')
        self.classifiers = _read_list('classifier')

        # PEP 314 - these fields only exist in 1.1
        if metadata_version == '1.1':
            self.requires = _read_list('requires')
            self.provides = _read_list('provides')
            self.obsoletes = _read_list('obsoletes')
        else:
            self.requires = None
            self.provides = None
            self.obsoletes = None

    def write_pkg_info(self, base_dir):
        """Write the PKG-INFO file into the release tree."""
        with open(
            os.path.join(base_dir, 'PKG-INFO'), 'w', encoding='UTF-8'
        ) as pkg_info:
            self.write_pkg_file(pkg_info)

    def write_pkg_file(self, file):
        """Write the PKG-INFO format data to a file object."""
        version = '1.0'
        if (
            self.provides
            or self.requires
            or self.obsoletes
            or self.classifiers
            or self.download_url
        ):
            version = '1.1'

        # required fields
        file.write(f'Metadata-Version: {version}\n')
        file.write(f'Name: {self.get_name()}\n')
        file.write(f'Version: {self.get_version()}\n')

        def maybe_write(header, val):
            if val:
                file.write(f"{header}: {val}\n")

        # optional fields
        maybe_write("Summary", self.get_description())
        maybe_write("Home-page", self.get_url())
        maybe_write("Author", self.get_contact())
        maybe_write("Author-email", self.get_contact_email())
        maybe_write("License", self.get_license())
        maybe_write("Download-URL", self.download_url)
        maybe_write("Description", rfc822_escape(self.get_long_description() or ""))
        maybe_write("Keywords", ",".join(self.get_keywords()))

        self._write_list(file, 'Platform', self.get_platforms())
        self._write_list(file, 'Classifier', self.get_classifiers())

        # PEP 314
        self._write_list(file, 'Requires', self.get_requires())
        self._write_list(file, 'Provides', self.get_provides())
        self._write_list(file, 'Obsoletes', self.get_obsoletes())

    def _write_list(self, file, name, values):
        values = values or []
        for value in values:
            file.write(f'{name}: {value}\n')

    # -- Metadata query methods ----------------------------------------

    def get_name(self):
        return self.name or "UNKNOWN"

    def get_version(self):
        return self.version or "0.0.0"

    def get_fullname(self):
        return self._fullname(self.get_name(), self.get_version())

    @staticmethod
    def _fullname(name: str, version: str) -> str:
        """
        >>> DistributionMetadata._fullname('setup.tools', '1.0-2')
        'setup_tools-1.0.post2'
        >>> DistributionMetadata._fullname('setup-tools', '1.2post2')
        'setup_tools-1.2.post2'
        >>> DistributionMetadata._fullname('setup-tools', '1.0-r2')
        'setup_tools-1.0.post2'
        >>> DistributionMetadata._fullname('setup.tools', '1.0.post')
        'setup_tools-1.0.post0'
        >>> DistributionMetadata._fullname('setup.tools', '1.0+ubuntu-1')
        'setup_tools-1.0+ubuntu.1'
        """
        return "{}-{}".format(
            canonicalize_name(name).replace('-', '_'),
            canonicalize_version(version, strip_trailing_zero=False),
        )

    def get_author(self):
        return self.author

    def get_author_email(self):
        return self.author_email

    def get_maintainer(self):
        return self.maintainer

    def get_maintainer_email(self):
        return self.maintainer_email

    def get_contact(self):
        return self.maintainer or self.author

    def get_contact_email(self):
        return self.maintainer_email or self.author_email

    def get_url(self):
        return self.url

    def get_license(self):
        return self.license

    get_licence = get_license

    def get_description(self):
        return self.description

    def get_long_description(self):
        return self.long_description

    def get_keywords(self):
        return self.keywords or []

    def set_keywords(self, value):
        self.keywords = _ensure_list(value, 'keywords')

    def get_platforms(self):
        return self.platforms

    def set_platforms(self, value):
        self.platforms = _ensure_list(value, 'platforms')

    def get_classifiers(self):
        return self.classifiers or []

    def set_classifiers(self, value):
        self.classifiers = _ensure_list(value, 'classifiers')

    def get_download_url(self):
        return self.download_url

    # PEP 314
    def get_requires(self):
        return self.requires or []

    def set_requires(self, value):
        import distutils.versionpredicate

        for v in value:
            distutils.versionpredicate.VersionPredicate(v)
        self.requires = list(value)

    def get_provides(self):
        return self.provides or []

    def set_provides(self, value):
        value = [v.strip() for v in value]
        for v in value:
            import distutils.versionpredicate

            distutils.versionpredicate.split_provision(v)
        self.provides = value

    def get_obsoletes(self):
        return self.obsoletes or []

    def set_obsoletes(self, value):
        import distutils.versionpredicate

        for v in value:
            distutils.versionpredicate.VersionPredicate(v)
        self.obsoletes = list(value)


def fix_help_options(options):
    """Convert a 4-tuple 'help_options' list as found in various command
    classes to the 3-tuple form required by FancyGetopt.
    """
    new_options = []
    for help_tuple in options:
        new_options.append(help_tuple[0:3])
    return new_options<|MERGE_RESOLUTION|>--- conflicted
+++ resolved
@@ -264,11 +264,7 @@
                 elif hasattr(self, key):
                     setattr(self, key, val)
                 else:
-<<<<<<< HEAD
-                    msg = f"Unknown distribution option: {repr(key)}"
-=======
-                    msg = "Unknown distribution option: %r" % key
->>>>>>> cb7f154a
+                    msg = f"Unknown distribution option: {key!r}"
                     warnings.warn(msg)
 
         # no-user-cfg is handled before other command line args
