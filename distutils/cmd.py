"""distutils.cmd

Provides the Command class, the base class for the command classes
in the distutils.command package.
"""

import logging
import os
import re
import sys

<<<<<<< HEAD
from . import archive_util, dep_util, dir_util, file_util, util
=======
from . import _modified, archive_util, dir_util, file_util, util
>>>>>>> d6652a4b
from ._log import log
from .errors import DistutilsOptionError


class Command:
    """Abstract base class for defining command classes, the "worker bees"
    of the Distutils.  A useful analogy for command classes is to think of
    them as subroutines with local variables called "options".  The options
    are "declared" in 'initialize_options()' and "defined" (given their
    final values, aka "finalized") in 'finalize_options()', both of which
    must be defined by every command class.  The distinction between the
    two is necessary because option values might come from the outside
    world (command line, config file, ...), and any options dependent on
    other options must be computed *after* these outside influences have
    been processed -- hence 'finalize_options()'.  The "body" of the
    subroutine, where it does all its work based on the values of its
    options, is the 'run()' method, which must also be implemented by every
    command class.
    """

    # 'sub_commands' formalizes the notion of a "family" of commands,
    # eg. "install" as the parent with sub-commands "install_lib",
    # "install_headers", etc.  The parent of a family of commands
    # defines 'sub_commands' as a class attribute; it's a list of
    #    (command_name : string, predicate : unbound_method | string | None)
    # tuples, where 'predicate' is a method of the parent command that
    # determines whether the corresponding command is applicable in the
    # current situation.  (Eg. we "install_headers" is only applicable if
    # we have any C header files to install.)  If 'predicate' is None,
    # that command is always applicable.
    #
    # 'sub_commands' is usually defined at the *end* of a class, because
    # predicates can be unbound methods, so they must already have been
    # defined.  The canonical example is the "install" command.
    sub_commands = []

    # -- Creation/initialization methods -------------------------------

    def __init__(self, dist):
        """Create and initialize a new Command object.  Most importantly,
        invokes the 'initialize_options()' method, which is the real
        initializer and depends on the actual command being
        instantiated.
        """
        # late import because of mutual dependence between these classes
        from distutils.dist import Distribution

        if not isinstance(dist, Distribution):
            raise TypeError("dist must be a Distribution instance")
        if self.__class__ is Command:
            raise RuntimeError("Command is an abstract class")

        self.distribution = dist
        self.initialize_options()

        # Per-command versions of the global flags, so that the user can
        # customize Distutils' behaviour command-by-command and let some
        # commands fall back on the Distribution's behaviour.  None means
        # "not defined, check self.distribution's copy", while 0 or 1 mean
        # false and true (duh).  Note that this means figuring out the real
        # value of each flag is a touch complicated -- hence "self._dry_run"
        # will be handled by __getattr__, below.
        # XXX This needs to be fixed.
        self._dry_run = None

        # verbose is largely ignored, but needs to be set for
        # backwards compatibility (I think)?
        self.verbose = dist.verbose

        # Some commands define a 'self.force' option to ignore file
        # timestamps, but methods defined *here* assume that
        # 'self.force' exists for all commands.  So define it here
        # just to be safe.
        self.force = None

        # The 'help' flag is just used for command-line parsing, so
        # none of that complicated bureaucracy is needed.
        self.help = 0

        # 'finalized' records whether or not 'finalize_options()' has been
        # called.  'finalize_options()' itself should not pay attention to
        # this flag: it is the business of 'ensure_finalized()', which
        # always calls 'finalize_options()', to respect/update it.
        self.finalized = 0

    # XXX A more explicit way to customize dry_run would be better.
    def __getattr__(self, attr):
        if attr == 'dry_run':
            myval = getattr(self, "_" + attr)
            if myval is None:
                return getattr(self.distribution, attr)
            else:
                return myval
        else:
            raise AttributeError(attr)

    def ensure_finalized(self):
        if not self.finalized:
            self.finalize_options()
        self.finalized = 1

    # Subclasses must define:
    #   initialize_options()
    #     provide default values for all options; may be customized by
    #     setup script, by options from config file(s), or by command-line
    #     options
    #   finalize_options()
    #     decide on the final values for all options; this is called
    #     after all possible intervention from the outside world
    #     (command-line, option file, etc.) has been processed
    #   run()
    #     run the command: do whatever it is we're here to do,
    #     controlled by the command's various option values

    def initialize_options(self):
        """Set default values for all the options that this command
        supports.  Note that these defaults may be overridden by other
        commands, by the setup script, by config files, or by the
        command-line.  Thus, this is not the place to code dependencies
        between options; generally, 'initialize_options()' implementations
        are just a bunch of "self.foo = None" assignments.

        This method must be implemented by all command classes.
        """
        raise RuntimeError(
            "abstract method -- subclass %s must override" % self.__class__
        )

    def finalize_options(self):
        """Set final values for all the options that this command supports.
        This is always called as late as possible, ie.  after any option
        assignments from the command-line or from other commands have been
        done.  Thus, this is the place to code option dependencies: if
        'foo' depends on 'bar', then it is safe to set 'foo' from 'bar' as
        long as 'foo' still has the same value it was assigned in
        'initialize_options()'.

        This method must be implemented by all command classes.
        """
        raise RuntimeError(
            "abstract method -- subclass %s must override" % self.__class__
        )

    def dump_options(self, header=None, indent=""):
        from distutils.fancy_getopt import longopt_xlate

        if header is None:
            header = "command options for '%s':" % self.get_command_name()
        self.announce(indent + header, level=logging.INFO)
        indent = indent + "  "
        for option, _, _ in self.user_options:
            option = option.translate(longopt_xlate)
            if option[-1] == "=":
                option = option[:-1]
            value = getattr(self, option)
            self.announce(indent + f"{option} = {value}", level=logging.INFO)

    def run(self):
        """A command's raison d'etre: carry out the action it exists to
        perform, controlled by the options initialized in
        'initialize_options()', customized by other commands, the setup
        script, the command-line, and config files, and finalized in
        'finalize_options()'.  All terminal output and filesystem
        interaction should be done by 'run()'.

        This method must be implemented by all command classes.
        """
        raise RuntimeError(
            "abstract method -- subclass %s must override" % self.__class__
        )

    def announce(self, msg, level=logging.DEBUG):
        log.log(level, msg)

    def debug_print(self, msg):
        """Print 'msg' to stdout if the global DEBUG (taken from the
        DISTUTILS_DEBUG environment variable) flag is true.
        """
        from distutils.debug import DEBUG

        if DEBUG:
            print(msg)
            sys.stdout.flush()

    # -- Option validation methods -------------------------------------
    # (these are very handy in writing the 'finalize_options()' method)
    #
    # NB. the general philosophy here is to ensure that a particular option
    # value meets certain type and value constraints.  If not, we try to
    # force it into conformance (eg. if we expect a list but have a string,
    # split the string on comma and/or whitespace).  If we can't force the
    # option into conformance, raise DistutilsOptionError.  Thus, command
    # classes need do nothing more than (eg.)
    #   self.ensure_string_list('foo')
    # and they can be guaranteed that thereafter, self.foo will be
    # a list of strings.

    def _ensure_stringlike(self, option, what, default=None):
        val = getattr(self, option)
        if val is None:
            setattr(self, option, default)
            return default
        elif not isinstance(val, str):
            raise DistutilsOptionError(f"'{option}' must be a {what} (got `{val}`)")
        return val

    def ensure_string(self, option, default=None):
        """Ensure that 'option' is a string; if not defined, set it to
        'default'.
        """
        self._ensure_stringlike(option, "string", default)

    def ensure_string_list(self, option):
        r"""Ensure that 'option' is a list of strings.  If 'option' is
        currently a string, we split it either on /,\s*/ or /\s+/, so
        "foo bar baz", "foo,bar,baz", and "foo,   bar baz" all become
        ["foo", "bar", "baz"].
        """
        val = getattr(self, option)
        if val is None:
            return
        elif isinstance(val, str):
            setattr(self, option, re.split(r',\s*|\s+', val))
        else:
            if isinstance(val, list):
                ok = all(isinstance(v, str) for v in val)
            else:
                ok = False
            if not ok:
                raise DistutilsOptionError(
                    f"'{option}' must be a list of strings (got {val!r})"
                )

    def _ensure_tested_string(self, option, tester, what, error_fmt, default=None):
        val = self._ensure_stringlike(option, what, default)
        if val is not None and not tester(val):
            raise DistutilsOptionError(
                ("error in '%s' option: " + error_fmt) % (option, val)
            )

    def ensure_filename(self, option):
        """Ensure that 'option' is the name of an existing file."""
        self._ensure_tested_string(
            option, os.path.isfile, "filename", "'%s' does not exist or is not a file"
        )

    def ensure_dirname(self, option):
        self._ensure_tested_string(
            option,
            os.path.isdir,
            "directory name",
            "'%s' does not exist or is not a directory",
        )

    # -- Convenience methods for commands ------------------------------

    def get_command_name(self):
        if hasattr(self, 'command_name'):
            return self.command_name
        else:
            return self.__class__.__name__

    def set_undefined_options(self, src_cmd, *option_pairs):
        """Set the values of any "undefined" options from corresponding
        option values in some other command object.  "Undefined" here means
        "is None", which is the convention used to indicate that an option
        has not been changed between 'initialize_options()' and
        'finalize_options()'.  Usually called from 'finalize_options()' for
        options that depend on some other command rather than another
        option of the same command.  'src_cmd' is the other command from
        which option values will be taken (a command object will be created
        for it if necessary); the remaining arguments are
        '(src_option,dst_option)' tuples which mean "take the value of
        'src_option' in the 'src_cmd' command object, and copy it to
        'dst_option' in the current command object".
        """
        # Option_pairs: list of (src_option, dst_option) tuples
        src_cmd_obj = self.distribution.get_command_obj(src_cmd)
        src_cmd_obj.ensure_finalized()
        for src_option, dst_option in option_pairs:
            if getattr(self, dst_option) is None:
                setattr(self, dst_option, getattr(src_cmd_obj, src_option))

    def get_finalized_command(self, command, create=1):
        """Wrapper around Distribution's 'get_command_obj()' method: find
        (create if necessary and 'create' is true) the command object for
        'command', call its 'ensure_finalized()' method, and return the
        finalized command object.
        """
        cmd_obj = self.distribution.get_command_obj(command, create)
        cmd_obj.ensure_finalized()
        return cmd_obj

    # XXX rename to 'get_reinitialized_command()'? (should do the
    # same in dist.py, if so)
    def reinitialize_command(self, command, reinit_subcommands=0):
        return self.distribution.reinitialize_command(command, reinit_subcommands)

    def run_command(self, command):
        """Run some other command: uses the 'run_command()' method of
        Distribution, which creates and finalizes the command object if
        necessary and then invokes its 'run()' method.
        """
        self.distribution.run_command(command)

    def get_sub_commands(self):
        """Determine the sub-commands that are relevant in the current
        distribution (ie., that need to be run).  This is based on the
        'sub_commands' class attribute: each tuple in that list may include
        a method that we call to determine if the subcommand needs to be
        run for the current distribution.  Return a list of command names.
        """
        commands = []
        for cmd_name, method in self.sub_commands:
            if method is None or method(self):
                commands.append(cmd_name)
        return commands

    # -- External world manipulation -----------------------------------

    def warn(self, msg):
        log.warning("warning: %s: %s\n", self.get_command_name(), msg)

    def execute(self, func, args, msg=None, level=1):
        util.execute(func, args, msg, dry_run=self.dry_run)

    def mkpath(self, name, mode=0o777):
        dir_util.mkpath(name, mode, dry_run=self.dry_run)

    def copy_file(
        self, infile, outfile, preserve_mode=1, preserve_times=1, link=None, level=1
    ):
        """Copy a file respecting verbose, dry-run and force flags.  (The
        former two default to whatever is in the Distribution object, and
        the latter defaults to false for commands that don't define it.)"""
        return file_util.copy_file(
            infile,
            outfile,
            preserve_mode,
            preserve_times,
            not self.force,
            link,
            dry_run=self.dry_run,
        )

    def copy_tree(
        self,
        infile,
        outfile,
        preserve_mode=1,
        preserve_times=1,
        preserve_symlinks=0,
        level=1,
    ):
        """Copy an entire directory tree respecting verbose, dry-run,
        and force flags.
        """
        return dir_util.copy_tree(
            infile,
            outfile,
            preserve_mode,
            preserve_times,
            preserve_symlinks,
            not self.force,
            dry_run=self.dry_run,
        )

    def move_file(self, src, dst, level=1):
        """Move a file respecting dry-run flag."""
        return file_util.move_file(src, dst, dry_run=self.dry_run)

    def spawn(self, cmd, search_path=1, level=1):
        """Spawn an external command respecting dry-run flag."""
        from distutils.spawn import spawn

        spawn(cmd, search_path, dry_run=self.dry_run)

    def make_archive(
        self, base_name, format, root_dir=None, base_dir=None, owner=None, group=None
    ):
        return archive_util.make_archive(
            base_name,
            format,
            root_dir,
            base_dir,
            dry_run=self.dry_run,
            owner=owner,
            group=group,
        )

    def make_file(
        self, infiles, outfile, func, args, exec_msg=None, skip_msg=None, level=1
    ):
        """Special case of 'execute()' for operations that process one or
        more input files and generate one output file.  Works just like
        'execute()', except the operation is skipped and a different
        message printed if 'outfile' already exists and is newer than all
        files listed in 'infiles'.  If the command defined 'self.force',
        and it is true, then the command is unconditionally run -- does no
        timestamp checks.
        """
        if skip_msg is None:
            skip_msg = "skipping %s (inputs unchanged)" % outfile

        # Allow 'infiles' to be a single string
        if isinstance(infiles, str):
            infiles = (infiles,)
        elif not isinstance(infiles, (list, tuple)):
            raise TypeError("'infiles' must be a string, or a list or tuple of strings")

        if exec_msg is None:
            exec_msg = "generating {} from {}".format(outfile, ', '.join(infiles))

        # If 'outfile' must be regenerated (either because it doesn't
        # exist, is out-of-date, or the 'force' flag is true) then
        # perform the action that presumably regenerates it
        if self.force or _modified.newer_group(infiles, outfile):
            self.execute(func, args, exec_msg, level)
        # Otherwise, print the "skip" message
        else:
            log.debug(skip_msg)<|MERGE_RESOLUTION|>--- conflicted
+++ resolved
@@ -9,11 +9,7 @@
 import re
 import sys
 
-<<<<<<< HEAD
-from . import archive_util, dep_util, dir_util, file_util, util
-=======
 from . import _modified, archive_util, dir_util, file_util, util
->>>>>>> d6652a4b
 from ._log import log
 from .errors import DistutilsOptionError
 
