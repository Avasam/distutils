--- conflicted
+++ resolved
@@ -39,7 +39,6 @@
     # cmd is documented as a list, but just in case some code passes a tuple
     # in, protect our %-formatting code against horrible death
     cmd = list(cmd)
-<<<<<<< HEAD
     if os.name == 'posix':
         _spawn_posix(cmd, search_path, dry_run=dry_run)
     elif os.name == 'nt':
@@ -87,8 +86,6 @@
                 cmd = executable
             raise DistutilsExecError(
                   "command %r failed with exit status %d" % (cmd, rc))
-=======
->>>>>>> 5210488f
 
     log.info(' '.join(cmd))
     if dry_run:
