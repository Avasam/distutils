--- conflicted
+++ resolved
@@ -258,11 +258,7 @@
     """Launch vcvarsall.bat and read the settings from its environment
     """
     vcvarsall = find_vcvarsall(version)
-<<<<<<< HEAD
-    interesting = {"include", "lib", "path"}
-=======
     interesting = {"include", "lib", "libpath", "path"}
->>>>>>> 5210488f
     result = {}
 
     if vcvarsall is None:
