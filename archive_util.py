--- conflicted
+++ resolved
@@ -166,20 +166,6 @@
                 zip = zipfile.ZipFile(zip_filename, "w",
                                       compression=zipfile.ZIP_STORED)
 
-<<<<<<< HEAD
-            if base_dir != os.curdir:
-                path = os.path.normpath(os.path.join(base_dir, ''))
-                zip.write(path, path)
-                log.info("adding '%s'", path)
-            for dirpath, dirnames, filenames in os.walk(base_dir):
-                for name in dirnames:
-                    path = os.path.normpath(os.path.join(dirpath, name, ''))
-                    zip.write(path, path)
-                    log.info("adding '%s'", path)
-                for name in filenames:
-                    path = os.path.normpath(os.path.join(dirpath, name))
-                    if os.path.isfile(path):
-=======
             with zip:
                 if base_dir != os.curdir:
                     path = os.path.normpath(os.path.join(base_dir, ''))
@@ -188,7 +174,6 @@
                 for dirpath, dirnames, filenames in os.walk(base_dir):
                     for name in dirnames:
                         path = os.path.normpath(os.path.join(dirpath, name, ''))
->>>>>>> 5210488f
                         zip.write(path, path)
                         log.info("adding '%s'", path)
                     for name in filenames:
